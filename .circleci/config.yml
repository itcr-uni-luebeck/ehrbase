version: 2.1

# Copyright (c) 2019 Wladislaw Wagner (Vitasystems GmbH).
# This file is part of Project EHRbase
#
# Licensed under the Apache License, Version 2.0 (the "License");
# you may not use this file except in compliance with the License.
# You may obtain a copy of the License at
#
# http://www.apache.org/licenses/LICENSE-2.0
#
# Unless required by applicable law or agreed to in writing, software
# distributed under the License is distributed on a, Pablo Pazosn Vitasystems GmbHS,
# WITHOUT WARRANTIES OR CONDITIONS OF ANY KIND, either express or implied.
# See the License for the specific language governing permissions and
# limitations under the License.

#   88888888888  88        88  88888888ba   88888888ba         db         ad88888ba   88888888888
#   88           88        88  88      "8b  88      "8b       d88b       d8"     "8b  88
#   88           88        88  88      ,8P  88      ,8P      d8'`8b      Y8,          88
#   88aaaaa      88aaaaaaaa88  88aaaaaa8P'  88aaaaaa8P'     d8'  `8b     `Y8aaaaa,    88aaaaa
#   88"""""      88""""""""88  88""""88'    88""""""8b,    d8YaaaaY8b      `"""""8b,  88"""""
#   88           88        88  88    `8b    88      `8b   d8""""""""8b           `8b  88
#   88           88        88  88     `8b   88      a8P  d8'        `8b  Y8a     a8P  88
#   88888888888  88        88  88      `8b  88888888P"  d8'          `8b  "Y88888P"   88888888888



workflows:

  # WORKFLOW 1/2
  build-and-test:
    jobs:
      - build-artifacts:
          context: org-global
          filters:
            branches:
              ignore:
                - release
                - master

      - run-unit-tests:
          context: org-global
          filters:
            branches:
              ignore:
                - release
                - master

      - run-SDK-integration-tests:
          context: org-global
          requires:
            - build-artifacts
          filters:
            branches:
              ignore:
                - release
                - master

      - COMPOSITION-tests-1:
          context: org-global
          requires:
            - build-artifacts
            - run-unit-tests
            - run-SDK-integration-tests
          filters:
            branches:
              ignore:
                - release
                - master
          # post-steps:
          #   - provide-test-status-report-via-slack #

      - COMPOSITION-tests-2:
          context: org-global
          requires:
            - build-artifacts
            - run-unit-tests
            - run-SDK-integration-tests
          filters:
            branches:
              ignore:
                - release
                - master

      - COMPOSITION-tests-3:
          context: org-global
          requires:
            - build-artifacts
            - run-unit-tests
            - run-SDK-integration-tests
          filters:
            branches:
              ignore:
                - release
                - master

      - COMPOSITION-tests-4:
          context: org-global
          requires:
            - build-artifacts
            - run-unit-tests
            - run-SDK-integration-tests
          filters:
            branches:
              ignore:
                - release
                - master

      - CONTRIBUTION-test:
          context: org-global
          requires:
            - build-artifacts
            - run-unit-tests
            - run-SDK-integration-tests
          filters:
            branches:
              ignore:
                - release
                - master

      - DIRECTORY-test:
          context: org-global
          requires:
            - build-artifacts
            - run-unit-tests
            - run-SDK-integration-tests
          filters:
            branches:
              ignore:
                - release
                - master

      - EHRSERVICE-test:
          context: org-global
          requires:
            - build-artifacts
            - run-unit-tests
            - run-SDK-integration-tests
          filters:
            branches:
              ignore:
                - release
                - master

      - EHRSTATUS-test:
          context: org-global
          requires:
            - build-artifacts
            - run-unit-tests
            - run-SDK-integration-tests
          filters:
            branches:
              ignore:
                - release
                - master

      - KNOWLEDGE-test:
          context: org-global
          requires:
            - build-artifacts
            - run-unit-tests
            - run-SDK-integration-tests
          filters:
            branches:
              ignore:
                - release
                - master

      - QUERYSERVICE-test-1:
          context: org-global
          requires:
            - build-artifacts
            - run-unit-tests
            - run-SDK-integration-tests
          filters:
            branches:
              ignore:
                - release
                - master

      - QUERYSERVICE-test-2:
          context: org-global
          requires:
            - build-artifacts
            - run-unit-tests
            - run-SDK-integration-tests
          filters:
            branches:
              ignore:
                - release
                - master
      
      - SECURITY-test:
          context: org-global
          requires:
            - build-artifacts
            - unit-tests
          filters:
            branches:
              ignore:
                - release
                - master

      - ROBOT-REPORT:
          context: org-global
          requires:
            - COMPOSITION-tests-1
            - COMPOSITION-tests-2
            - COMPOSITION-tests-3
            - COMPOSITION-tests-4
            - CONTRIBUTION-test
            - DIRECTORY-test
            - EHRSERVICE-test
            - EHRSTATUS-test
            - KNOWLEDGE-test
            - QUERYSERVICE-test-1
            - QUERYSERVICE-test-2
            - SECURITY-test
          filters:
            branches:
              ignore:
                - release
                - master

      - dependency-check:
          context: org-global
          requires:
            - build-artifacts
          filters:
            branches:
              ignore:
                - release
                - master

      - sonar-analysis:
          context: org-global
          requires:
            - build-artifacts
            - run-unit-tests
            - dependency-check
          filters:
            branches:
              ignore:
                - release
                - master





  # WORKFLOW 2/2
  release:
    jobs:
      - build-artifacts:
          context: org-global
          filters:
            branches:
              only:
                - /^(release\/v\d+\.\d+\.\d+|master)$/

      - dependency-check:
          context: org-global
          requires:
            - build-artifacts
          filters:
            branches:
              only:
                - /^(release\/v\d+\.\d+\.\d+|master)$/

      - run-unit-tests:
          context: org-global
          filters:
            branches:
              only:
                - /^(release\/v\d+\.\d+\.\d+|master)$/

      - run-SDK-integration-tests:
          context: org-global
          requires:
            - build-artifacts
          filters:
            branches:
              only:
                - /^(release\/v\d+\.\d+\.\d+|master)$/

      - COMPOSITION-tests-1:
          context: org-global
          requires:
            - build-artifacts
            - run-unit-tests
            - run-SDK-integration-tests
          filters:
            branches:
              only:
                - /^(release\/v\d+\.\d+\.\d+|master)$/
          # post-steps:
          #   - provide-test-status-report-via-slack #

      - COMPOSITION-tests-2:
          context: org-global
          requires:
            - build-artifacts
            - run-unit-tests
            - run-SDK-integration-tests
          filters:
            branches:
              only:
                - /^(release\/v\d+\.\d+\.\d+|master)$/

      - COMPOSITION-tests-3:
          context: org-global
          requires:
            - build-artifacts
            - run-unit-tests
            - run-SDK-integration-tests
          filters:
            branches:
              only:
                - /^(release\/v\d+\.\d+\.\d+|master)$/

      - COMPOSITION-tests-4:
          context: org-global
          requires:
            - build-artifacts
            - run-unit-tests
            - run-SDK-integration-tests
          filters:
            branches:
              only:
                - /^(release\/v\d+\.\d+\.\d+|master)$/

      - CONTRIBUTION-test:
          context: org-global
          requires:
            - build-artifacts
            - run-unit-tests
            - run-SDK-integration-tests
          filters:
            branches:
              only:
                - /^(release\/v\d+\.\d+\.\d+|master)$/

      - DIRECTORY-test:
          context: org-global
          requires:
            - build-artifacts
            - run-unit-tests
            - run-SDK-integration-tests
          filters:
            branches:
              only:
                - /^(release\/v\d+\.\d+\.\d+|master)$/

      - EHRSERVICE-test:
          context: org-global
          requires:
            - build-artifacts
            - run-unit-tests
            - run-SDK-integration-tests
          filters:
            branches:
              only:
                - /^(release\/v\d+\.\d+\.\d+|master)$/

      - EHRSTATUS-test:
          context: org-global
          requires:
            - build-artifacts
            - run-unit-tests
            - run-SDK-integration-tests
          filters:
            branches:
              only:
                - /^(release\/v\d+\.\d+\.\d+|master)$/

      - KNOWLEDGE-test:
          context: org-global
          requires:
            - build-artifacts
            - run-unit-tests
            - run-SDK-integration-tests
          filters:
            branches:
              only:
                - /^(release\/v\d+\.\d+\.\d+|master)$/

      - QUERYSERVICE-test-1:
          context: org-global
          requires:
            - build-artifacts
            - run-unit-tests
            - run-SDK-integration-tests
          filters:
            branches:
              only:
                - /^(release\/v\d+\.\d+\.\d+|master)$/

      - QUERYSERVICE-test-2:
          context: org-global
          requires:
            - build-artifacts
            - run-unit-tests
            - run-SDK-integration-tests
          filters:
            branches:
              only:
                - /^(release\/v\d+\.\d+\.\d+|master)$/

      - SECURITY-test:
          context: org-global
          requires:
            - build-artifacts
            - unit-tests
          filters:
            branches:
              only:
                - /^(release\/v\d+\.\d+\.\d+|master)$/

      - ROBOT-REPORT:
          context: org-global
          requires:
            - COMPOSITION-tests-1
            - COMPOSITION-tests-2
            - COMPOSITION-tests-3
            - COMPOSITION-tests-4
            - CONTRIBUTION-test
            - DIRECTORY-test
            - EHRSERVICE-test
            - EHRSTATUS-test
            - KNOWLEDGE-test
            - QUERYSERVICE-test-1
            - QUERYSERVICE-test-2
            - SECURITY-test
          filters:
            branches:
              only:
                - /^(release\/v\d+\.\d+\.\d+|master)$/

      - sonar-analysis:
          context: org-global
          requires:
            - build-artifacts
            - run-unit-tests
            - dependency-check
          filters:
            branches:
              only:
                - /^(release\/v\d+\.\d+\.\d+|master)$/










jobs:
  #           88    ,ad8888ba,    88888888ba    ad88888ba
  #           88   d8"'    `"8b   88      "8b  d8"     "8b
  #           88  d8'        `8b  88      ,8P  Y8,
  #           88  88          88  88aaaaaa8P'  `Y8aaaaa,
  #           88  88          88  88""""""8b,    `"""""8b,
  #           88  Y8,        ,8P  88      `8b          `8b
  #   88,   ,d88   Y8a.    .a8P   88      a8P  Y8a     a8P
  #    "Y8888P"     `"Y8888Y"'    88888888P"    "Y88888P"

  build-artifacts:
    machine:
      image: circleci/classic:201808-01
    steps:
      - configure-python-version
      - install-java-11
      - checkout
      - restore-build-artifacts-job-caches
      - setup-database
      - maven-package
      - persist-target-folder
      - save-build-artifacts-job-caches

  dependency-check:
    machine:
      image: circleci/classic:201808-01
    steps:
      - configure-python-version
      - install-java-11
      - checkout
      - attach_workspace:
          at: /home/circleci
      - restore-dependency-check-job-caches
      - run-dependency-check
      - persist-dependency-check-results
      - save-dependency-check-job-caches

  run-unit-tests:
    machine:
      image: circleci/classic:201808-01
    steps:
      - configure-python-version
      - install-java-11
      - checkout
      - attach_workspace:
          at: /home/circleci
      - restore-unit-tests-job-caches
      - setup-database
      - maven-test
      - save-unit-tests-job-caches
      - persist-unit-test-coverage

  run-SDK-integration-tests:
    description: Run openEHR_SDK's Java integration tests (w/ EHRbase + DB running).
    executor: docker-py3-java11-postgres
    steps:
      - checkout
      - attach-target-folder
      - git-clone-sdk-repo
      - cache-out-sdk-m2-dependencies
      - start-ehrbase-and-run-all-sdk-tests
      - cache-in-sdk-m2-dependencies
      - collect-sdk-unittest-results
      - collect-sdk-integrationtest-results
      - save-skd-test-results

  COMPOSITION-tests-1:
    machine:
      image: ubuntu-1604:201903-01
    steps:
      - run-robot-tests:
          include-tags: "compositionANDjson1"
          test-suite-path: "COMPOSITION_TESTS"
          test-suite-name: "COMPOSITION_1"

  COMPOSITION-tests-2:
    machine:
      image: ubuntu-1604:201903-01
    steps:
      - run-robot-tests:
          include-tags: "compositionANDjson2"
          test-suite-path: "COMPOSITION_TESTS"
          test-suite-name: "COMPOSITION_2"

  COMPOSITION-tests-3:
    machine:
      image: ubuntu-1604:201903-01
    steps:
      - run-robot-tests:
          include-tags: "compositionANDxml1"
          test-suite-path: "COMPOSITION_TESTS"
          test-suite-name: "COMPOSITION_3"

  COMPOSITION-tests-4:
    machine:
      image: ubuntu-1604:201903-01
    steps:
      - run-robot-tests:
          include-tags: "compositionANDxml2"
          test-suite-path: "COMPOSITION_TESTS"
          test-suite-name: "COMPOSITION_4"

  CONTRIBUTION-test:
    machine:
      image: ubuntu-1604:201903-01
    steps:
      - run-robot-tests:
          include-tags: "CONTRIBUTION"
          test-suite-path: "CONTRIBUTION_TESTS"
          test-suite-name: "CONTRIBUTION"

  DIRECTORY-test:
    machine:
      image: ubuntu-1604:201903-01
    steps:
      - run-robot-tests:
          include-tags: "directory"
          test-suite-path: "DIRECTORY_TESTS"
          test-suite-name: "DIRECTORY"

  EHRSERVICE-test:
    machine:
      image: ubuntu-1604:201903-01
    steps:
      - run-robot-tests:
          include-tags: "EHR_SERVICE"
          test-suite-path: "EHR_SERVICE_TESTS"
          test-suite-name: "EHR_SERVICE"

  EHRSTATUS-test:
    machine:
      image: ubuntu-1604:201903-01
    steps:
      - run-robot-tests:
          include-tags: "EHR_STATUS"
          test-suite-path: "EHR_STATUS_TESTS"
          test-suite-name: "EHR_STATUS"

  KNOWLEDGE-test:
    machine:
      image: ubuntu-1604:201903-01
    steps:
      - run-robot-tests:
          include-tags: "KNOWLEDGE"
          test-suite-path: "KNOWLEDGE_TESTS"
          test-suite-name: "KNOWLEDGE"

  QUERYSERVICE-test-1:
    machine:
      image: ubuntu-1604:201903-01
    steps:
      - run-robot-tests:
          include-tags: "aql_adhoc-queryANDempty_db"
          test-suite-path: "QUERY_SERVICE_TESTS"
          test-suite-name: "ADHOC-QUERY-1"

  QUERYSERVICE-test-2:
    machine:
      image: ubuntu-1604:201903-01
    steps:
      - run-robot-tests:
          include-tags: "aql_adhoc-queryANDloaded_db"
          test-suite-path: "QUERY_SERVICE_TESTS"
          test-suite-name: "ADHOC-QUERY-2"
  
  SECURITY-test:
    machine:
      image: ubuntu-1604:201903-01
    steps:
      - checkout
      - install-and-configure-keycloak
      - run-robot-tests-with-oauth:
          include-tags: "OAUTH"
          # test-suite-path: ""
          test-suite-name: "KEYCLOAK-OAUTH"

  ROBOT-REPORT:
    machine:
      image: ubuntu-1604:201903-01
    steps:
      - configure-python-version
      - checkout
      - restore-integration-tests-job-caches
      - attach-tests-folder
      - merge-robot-outputs

  sonar-analysis:
    machine:
      image: circleci/classic:201808-01
    steps:
      - configure-python-version
      - install-java-11
      - checkout
      - attach_workspace:
          at: /home/circleci
      - restore-sonar-analysis-job-caches
      - run-sonar-analysis
      - save-sonar-analysis-job-caches










commands:
  #     ,ad8888ba,    ,ad8888ba,    88b           d88  88b           d88         db         888b      88  88888888ba,     ad88888ba
  #    d8"'    `"8b  d8"'    `"8b   888b         d888  888b         d888        d88b        8888b     88  88      `"8b   d8"     "8b
  #   d8'           d8'        `8b  88`8b       d8'88  88`8b       d8'88       d8'`8b       88 `8b    88  88        `8b  Y8,
  #   88            88          88  88 `8b     d8' 88  88 `8b     d8' 88      d8'  `8b      88  `8b   88  88         88  `Y8aaaaa,
  #   88            88          88  88  `8b   d8'  88  88  `8b   d8'  88     d8YaaaaY8b     88   `8b  88  88         88    `"""""8b,
  #   Y8,           Y8,        ,8P  88   `8b d8'   88  88   `8b d8'   88    d8""""""""8b    88    `8b 88  88         8P          `8b
  #    Y8a.    .a8P  Y8a.    .a8P   88    `888'    88  88    `888'    88   d8'        `8b   88     `8888  88      .a8P   Y8a     a8P
  #     `"Y8888Y"'    `"Y8888Y"'    88     `8'     88  88     `8'     88  d8'          `8b  88      `888  88888888Y"'     "Y88888P"
  #                            88
  #                            88                         ,d             ,d                             ,d
  #                            88                         88             88                             88
  #   8b,dPPYba,   ,adPPYba,   88,dPPYba,    ,adPPYba,  MM88MMM        MM88MMM  ,adPPYba,  ,adPPYba,  MM88MMM  ,adPPYba,
  #   88P'   "Y8  a8"     "8a  88P'    "8a  a8"     "8a   88             88    a8P_____88  I8[    ""    88     I8[    ""
  #   88          8b       d8  88       d8  8b       d8   88             88    8PP"""""""   `"Y8ba,     88      `"Y8ba,
  #   88          "8a,   ,a8"  88b,   ,a8"  "8a,   ,a8"   88,            88,   "8b,   ,aa  aa    ]8I    88,    aa    ]8I
  #   88           `"YbbdP"'   8Y"Ybbd8"'    `"YbbdP"'    "Y888          "Y888  `"Ybbd8"'  `"YbbdP"'    "Y888  `"YbbdP"'
  #

  run-robot-tests:
    description: Run integration tests written in Robot Framework
    parameters:
      include-tags:
        description: Which tests to inclue by TAGs (Robot syntax applies!)
        type: string
      test-suite-path:
        description: Target test-suite given by it's folder name e.g. COMPOSITION_TESTS
        type: string
      test-suite-name:
        description: Titel of generated Robot Log/Report.html
        type: string
    steps:
      - configure-python-version
      - checkout
      - restore-integration-tests-job-caches
      - attach-target-folder
      - install-python-requirements
      - install-java-11
      - run:
          name: EXECUTE ROBOT COMMAND
          no_output_timeout: 30m
          command: |
            cd tests
            robot --include << parameters.include-tags >> \
                  --exclude TODO -e future -e obsolete -e libtest \
                  --console dotted \
                  --loglevel TRACE \
                  --noncritical not-ready \
                  --flattenkeywords for \
                  --flattenkeywords foritem \
                  --flattenkeywords name:_resources.* \
                  --outputdir results/<< parameters.test-suite-name >> \
                  --name << parameters.test-suite-name >> \
                  robot/<< parameters.test-suite-path >>/
      - save-integration-tests-job-caches
      - persist-tests-folder
      - store_test_results:
          path: ~/project/tests/results/
      - store_artifacts:
          path: ~/project/tests/results/

  run-robot-tests-with-oauth:
    description: Run selected integration tests w/ active Keycloak OAuth2 authentication
    parameters:
      include-tags:
        description: Which tests to inclue by TAGs (Robot syntax applies!)
        type: string
      # test-suite-path:
      #   description: Target test-suite given by it's folder name e.g. COMPOSITION_TESTS
      #   type: string
      test-suite-name:
        description: Titel of generated Robot Log/Report.html
        type: string
    steps:
      - configure-python-version
      # - checkout
      - restore-integration-tests-job-caches
      - attach-target-folder
      - install-python-requirements
      - install-java-11
      - run:
          name: EXECUTE ROBOT COMMAND
          no_output_timeout: 30m
          command: |
            cd tests
            robot -v AUTH_TYPE:OAUTH \
                  --include << parameters.include-tags >> \
                  --exclude TODO -e future -e obsolete -e libtest \
                  --console dotted \
                  --loglevel TRACE \
                  --noncritical not-ready \
                  --flattenkeywords for \
                  --flattenkeywords foritem \
                  --flattenkeywords name:_resources.* \
                  --outputdir results/<< parameters.test-suite-name >> \
                  --name << parameters.test-suite-name >> \
                  robot/
      - save-integration-tests-job-caches
      - persist-tests-folder
      - store_test_results:
          path: ~/project/tests/results/
      - store_artifacts:
          path: ~/project/tests/results/

  merge-robot-outputs:
    description: Merge Robot Results from Parallel Tests
    steps:
      - run:
          command: |
            pip install robotframework
      - run:
          name: POST PROCESS & MERGE TEST RESULTS
          when: always
          command: |
            cd tests

            # Create Log/Report with ALL DETAILS
            rebot --outputdir results \
                  --name EHRbase \
                  --exclude TODO -e future -e obsolete -e libtest \
                  --removekeywords for \
                  --removekeywords wuks \
                  --loglevel TRACE \
                  --noncritical not-ready \
                  --output EHRbase-output.xml \
                  --log EHRbase-log.html \
                  --report EHRbase-report.html \
                  results/*/*.xml
      - run:
          name: GENERATE TEST SUMMARY
          when: always
          command: |
            cd tests

            # Create JUNIT report from merged results
            rebot --outputdir results \
                  --exclude TODO -e future -e obsolete -e libtest \
                  --noncritical not-ready \
                  --xunit junit-output.xml --xunitskipnoncritical \
                  --log NONE \
                  --report NONE \
                  results/EHRbase-output.xml
      - persist-tests-folder
      - store_test_results:
          path: ~/project/tests/results/
      - store_artifacts:
          path: ~/project/tests/results/





  # ///////////////////////////////////////////////////////////////////////////
  # /// SDK COMMANDS (openEHR_SDK)                                          ///
  # ///////////////////////////////////////////////////////////////////////////

  git-clone-sdk-repo:
    steps:
      - run:
          name: Git clone openEHR_SDK repo
          command: |
            git clone git@github.com:ehrbase/openEHR_SDK.git
            ls -la


  start-ehrbase-and-run-all-sdk-tests:
    description: |
      Executes all SDK java tests (unit and integration)
      This requires EHRbase + DB to be running during test execution.
    steps:
      - install-maven
      - run:
          name: Start EHRbase server and run all test of SDK
          command: |
            ls -la
            EHRbase_VERSION=$(mvn -q -Dexec.executable="echo" -Dexec.args='${project.version}' --non-recursive exec:exec)
            echo ${EHRbase_VERSION}
            cd ~/project    # NOTE: This is where the target folder w/ artifacts were persisted to in previous step.
            java -jar application/target/application-${EHRbase_VERSION}.jar --cache.enabled=false > log &
            grep -m 1 "Started EhrBase in" <(tail -f log)
            cd ~/projects/openEHR_SDK
            jps
            mvn verify -DskipIntegrationTests=false -Dmaven.javadoc.skip=true


  collect-sdk-unittest-results:
    steps:
      - run:
          name: Save unit test results
          command: |
            mkdir -p ~/sdk-test-results/unit-tests/
            find openEHR_SDK/ -type f -regex ".*/target/surefire-reports/.*xml" -exec cp {} ~/sdk-test-results/unit-tests/ \;
            find openEHR_SDK/ -type f -regex ".*/target/surefire-reports/.*txt" -exec cp {} ~/sdk-test-results/unit-tests/ \;
          when: always
  

  collect-sdk-integrationtest-results:
    steps:
      - run:
          name: Save integration test results
          command: |
            mkdir -p ~/sdk-test-results/integration-tests/
            find openEHR_SDK/ -type f -regex ".*/target/failsafe-reports/.*xml" -exec cp {} ~/sdk-test-results/integration-tests/ \;
            find openEHR_SDK/ -type f -regex ".*/target/failsafe-reports/.*txt" -exec cp {} ~/sdk-test-results/integration-tests/ \;
          when: always

    
  save-skd-test-results:
    steps:
      - store_test_results:
          path: ~/sdk-test-results
      - store_artifacts:
          path: ~/sdk-test-results


  #                                                 88                 ad88
  #     ,d                             ,d           ""                d8"
  #     88                             88                             88
  #   MM88MMM  ,adPPYba,  ,adPPYba,  MM88MMM        88  8b,dPPYba,  MM88MMM  8b,dPPYba,  ,adPPYYba,
  #     88    a8P_____88  I8[    ""    88           88  88P'   `"8a   88     88P'   "Y8  ""     `Y8
  #     88    8PP"""""""   `"Y8ba,     88           88  88       88   88     88          ,adPPPPP88
  #     88,   "8b,   ,aa  aa    ]8I    88,          88  88       88   88     88          88,    ,88
  #     "Y888  `"Ybbd8"'  `"YbbdP"'    "Y888        88  88       88   88     88          `"8bbdP"Y8
  #
  install-java-11:
    description: Install Zulu Java 11
    steps:
      - run:
          name: Install Zulu Java 11
          command: |
            wget https://github.com/AdoptOpenJDK/openjdk11-binaries/releases/download/jdk-11.0.3%2B7/OpenJDK11U-jdk_x64_linux_hotspot_11.0.3_7.tar.gz -O /tmp/openjdk-11.tar.gz
            sudo mkdir -p /usr/lib/jvm
            sudo tar xfvz /tmp/openjdk-11.tar.gz --directory /usr/lib/jvm
            rm -f /tmp/openjdk-11.tar.gz
            sudo sh -c 'for bin in /usr/lib/jvm/jdk-11.0.3+7/bin/*; do update-alternatives --install /usr/bin/$(basename $bin) $(basename $bin) $bin 100; done'
            sudo sh -c 'for bin in /usr/lib/jvm/jdk-11.0.3+7/bin/*; do update-alternatives --set $(basename $bin) $bin; done'
  
<<<<<<< HEAD
  install-maven:
    description: Install Maven tool only if it's not already installed
    steps:
      - run: 
          name: Install Maven tool
          command: |
            [ -f /usr/bin/mvn ] && echo "Maven is already installed." || sudo apt install maven -y
  
=======
  install-and-configure-keycloak:
    description: Setups a Keycloak Docker instance and restores a previously exportd configuration.
    steps:
      - run:
          name: Start Keycloak in a Docker container
          command: |
            cd tests/robot/SECURITY_TESTS/I_OAuth2_Keycloak
            docker run -d --name keycloak \
              -p 8081:8080 \
              -v $(pwd)/exported-keycloak-config:/restore-keycloak-config \
              -e KEYCLOAK_USER=admin \
              -e KEYCLOAK_PASSWORD=admin \
              jboss/keycloak:10.0.2
      - run:
          name: Restore Keycloak configuration (realm, clients, roles, users)
          background: true
          command: |
            docker exec -it keycloak /opt/jboss/keycloak/bin/standalone.sh \
              -Djboss.socket.binding.port-offset=100 \
              -Dkeycloak.migration.action=import \
              -Dkeycloak.migration.provider=dir \
              -Dkeycloak.profile.feature.upload_scripts=enabled \
              -Dkeycloak.migration.dir=/restore-keycloak-config \
              -Dkeycloak.migration.strategy=OVERWRITE_EXISTING
      - run:
          name: Wait until Keycloak configuration import is complete
          command: |
            echo
            echo "Wait for Keycloak to be ready"
            echo "============================="
            echo
            while ! (docker container logs keycloak | fgrep -q "Keycloak 10.0.2 (WildFly Core 11.1.1.Final) started in");
                do sleep 1;
                # uncomment next line to see progress in terminal
                #docker container logs --tail 3 --raw keycloak;
                echo "... waiting for keycloak ...";
            done
            echo "KEYCLOAK READY"

>>>>>>> 4a9e008a
  configure-python-version:
    description: Configure Python version to 3.7.0
    steps:
      - run:
          name: Configure Python version to 3.7.0
          command: |
            pyenv global 3.7.0

  install-python-requirements:
    description: Install Python requirements
    steps:
      - run:
          name: Install Python requirements
          command: |
            python -c "import site; print(site.getsitepackages())"
            pip install -r ~/project/tests/requirements.txt

  setup-database:
    description: Setup ehrbase database
    steps:
      - run:
          name: Setup database
          command: |
            docker run --name ehrdb -e POSTGRES_USER=$POSTGRES_USER \
            -e POSTGRES_PASSWORD=$POSTGRES_PASSWORD -d \
            -p 5432:5432 ehrbaseorg/ehrbase-database-docker

  setup-file-repo:
    description: Setup file repo
    steps:
      - run:
          name: Unzip provided file repo
          command: |
            unzip ~/project/.circleci/file_repo_content.zip -d ~/project

  setup-jacoco-distribution:
    description: Download and unzip Jacoco distribution
    steps:
      - run:
          name: Download and unzip Jacoco disribution
          command: |
            mkdir -p ~/download
            cd ~/download
            [ -e jacoco-0.8.2.zip ] || wget https://repo1.maven.org/maven2/org/jacoco/jacoco/0.8.2/jacoco-0.8.2.zip
            mkdir -p ~/jacoco-0.8.2
            unzip -uo jacoco-0.8.2.zip -d ~/jacoco-0.8.2

  collect-integration-coverage:
    description: Collect integration test coverage
    steps:
      - run:
          name: Collect integration test coverage
          command: |
            java -jar ~/jacoco-0.8.2/lib/jacococli.jar dump \
              --destfile=/home/circleci/project/application/target/jacoco-it.exec





  #                             88
  #                             ""    ,d             ,d                             ,d
  #                                   88             88                             88
  #   88       88  8b,dPPYba,   88  MM88MMM        MM88MMM  ,adPPYba,  ,adPPYba,  MM88MMM  ,adPPYba,
  #   88       88  88P'   `"8a  88    88             88    a8P_____88  I8[    ""    88     I8[    ""
  #   88       88  88       88  88    88             88    8PP"""""""   `"Y8ba,     88      `"Y8ba,
  #   "8a,   ,a88  88       88  88    88,            88,   "8b,   ,aa  aa    ]8I    88,    aa    ]8I
  #    `"YbbdP'Y8  88       88  88    "Y888          "Y888  `"Ybbd8"'  `"YbbdP"'    "Y888  `"YbbdP"'
  #

  maven-test:
    description: Test Maven app
    steps:
      - run:
          name: Test Maven app
          command: |
            cd ~/project
            mvn org.jacoco:jacoco-maven-plugin:0.8.2:prepare-agent test \
                org.jacoco:jacoco-maven-plugin:0.8.2:report

  persist-unit-test-coverage:
    description: Persist unit test coverage report to workspace
    steps:
      - persist_to_workspace:
          root: /home/circleci
          paths:
            - project/rest-ehr-scape/target/site/jacoco/jacoco.xml
            - project/rest-openehr/target/site/jacoco/jacoco.xml
            - project/serialisation/target/site/jacoco/jacoco.xml
            - project/service/target/site/jacoco/jacoco.xml
            - project/terminology/target/site/jacoco/jacoco.xml
            - project/validation/target/site/jacoco/jacoco.xml

  save-unit-tests-job-caches:
    description: Save all caches in unit tests job
    steps:
      - save_cache:
          key: job-unit-tests-v1-mvn-dependencies-{{ checksum "~/project/pom.xml" }}
          paths:
            - ~/.m2/repository

  restore-unit-tests-job-caches:
    description: Restore all caches in unit tests job
    steps:
      - restore_cache:
          keys:
            - job-unit-tests-v1-mvn-dependencies-{{ checksum "~/project/pom.xml" }}
            - job-unit-tests-v1-mvn-dependencies





  #
  #
  #
  #   88,dPYba,,adPYba,   ,adPPYYba,  8b       d8   ,adPPYba,  8b,dPPYba,
  #   88P'   "88"    "8a  ""     `Y8  `8b     d8'  a8P_____88  88P'   `"8a
  #   88      88      88  ,adPPPPP88   `8b   d8'   8PP"""""""  88       88
  #   88      88      88  88,    ,88    `8b,d8'    "8b,   ,aa  88       88
  #   88      88      88  `"8bbdP"Y8      "8"       `"Ybbd8"'  88       88
  #

  maven-package:
    description: Package Maven app
    steps:
      - run:
          name: Package Maven app
          command: |
            cd ~/project
            mvn package -DskipTests





  #
  #
  #
  #   ,adPPYba,   ,adPPYba,   8b,dPPYba,   ,adPPYYba,  8b,dPPYba,
  #   I8[    ""  a8"     "8a  88P'   `"8a  ""     `Y8  88P'   "Y8
  #    `"Y8ba,   8b       d8  88       88  ,adPPPPP88  88
  #   aa    ]8I  "8a,   ,a8"  88       88  88,    ,88  88
  #   `"YbbdP"'   `"YbbdP"'   88       88  `"8bbdP"Y8  88
  #

  run-sonar-analysis:
    description: Run Sonar analysis
    steps:
      - run:
          name: Install sonar scanner
          command: |
            mkdir -p ~/downloads
            cd ~/downloads
            [ -e sonar-scanner-cli-4.2.0.1873-linux.zip ] || wget https://binaries.sonarsource.com/Distribution/sonar-scanner-cli/sonar-scanner-cli-4.2.0.1873-linux.zip
            unzip -uo sonar-scanner-cli-4.2.0.1873-linux.zip -d ~
      - run:
          name: Excecute Sonar analysis
          command: |
            chmod 744 ~/project/.circleci/*.sh
            ~/sonar-scanner-4.2.0.1873-linux/bin/sonar-scanner \
            -Dsonar.login=$SONAR_TOKEN \
            -Dsonar.branch.name=$CIRCLE_BRANCH \
            -Dsonar.branch.target=$(~/project/.circleci/get_target_branch.sh) \
            -Dsonar.projectVersion=$(~/project/.circleci/verify_and_return_version.sh)

  run-dependency-check:
    description: Run dependency vulnerability analysis
    steps:
      - run:
          name: Install dependency check
          command: |
            mkdir -p ~/downloads
            cd ~/downloads
            [ -e dependency-check-5.2.2-release.zip ] || wget https://dl.bintray.com/jeremy-long/owasp/dependency-check-5.2.2-release.zip
            mkdir -p ~/dependency_check
            unzip -uo dependency-check*.zip -d ~
      - run:
          name: Run dependency vulnerability analysis
          command: |
            cd ~/project
            ~/dependency-check/bin/dependency-check.sh \
                --project "EHRBase" --format JSON \
                -o vulnerability_analysis.json --scan .
      - run:
          name: Convert vulnerability analysis to sonar issues
          command: |
            pyenv global 3.7.0
            python ~/project/.circleci/convert_vulnerability_analysis.py \
                ~/project/vulnerability_analysis.json \
                ~/project/sonar_issues.json \
                application/src/main/java/org/ehrbase/application/EhrBase.java





  #                                                88
  #                                                88
  #                                                88
  #   8b      db      d8   ,adPPYba,   8b,dPPYba,  88   ,d8   ,adPPYba,  8b,dPPYba,   ,adPPYYba,   ,adPPYba,   ,adPPYba,
  #   `8b    d88b    d8'  a8"     "8a  88P'   "Y8  88 ,a8"    I8[    ""  88P'    "8a  ""     `Y8  a8"     ""  a8P_____88
  #    `8b  d8'`8b  d8'   8b       d8  88          8888[       `"Y8ba,   88       d8  ,adPPPPP88  8b          8PP"""""""
  #     `8bd8'  `8bd8'    "8a,   ,a8"  88          88`"Yba,   aa    ]8I  88b,   ,a8"  88,    ,88  "8a,   ,aa  "8b,   ,aa
  #       YP      YP       `"YbbdP"'   88          88   `Y8a  `"YbbdP"'  88`YbbdP"'   `"8bbdP"Y8   `"Ybbd8"'   `"Ybbd8"'
  #                                                                      88
  #                                                                      88

  persist-tests-folder:
    description: Persist Robot tests folder to workspace
    steps:
      - run:
          when: always
          command: |
            echo "persist test results"
      - persist_to_workspace:
          root: /home/circleci
          paths:
            - project/tests/results

  attach-tests-folder:
    description: Attach Robot tests folder back to workspace
    steps:
      - attach_workspace:
          at: /home/circleci

  persist-integration-test-coverage:
    description: Persist integration test coverage report to workspace
    steps:
      - persist_to_workspace:
          root: /home/circleci
          paths:
            - project/application/target/jacoco-it.exec

  persist-target-folder:
    description: Persist target folder to workspace
    steps:
      - persist_to_workspace:
          root: /home/circleci
          paths:
            - project/application/target

  attach-target-folder:
    description: Attach target folder back to workspace
    steps:
      - attach_workspace:
          at: /home/circleci

  persist-dependency-check-results:
    description: Persist dependency check results
    steps:
      - persist_to_workspace:
          root: /home/circleci
          paths:
            - project/sonar_issues.json





  #                                           88
  #                                           88
  #                                           88
  #        ,adPPYba,  ,adPPYYba,   ,adPPYba,  88,dPPYba,    ,adPPYba,
  #       a8"     ""  ""     `Y8  a8"     ""  88P'    "8a  a8P_____88
  #       8b          ,adPPPPP88  8b          88       88  8PP"""""""
  #       "8a,   ,aa  88,    ,88  "8a,   ,aa  88       88  "8b,   ,aa
  #        `"Ybbd8"'  `"8bbdP"Y8   `"Ybbd8"'  88       88   `"Ybbd8"'
  #

  cache-out-sdk-m2-dependencies:
      steps:
        - run:
            name: Generate Cache Checksum for openEHR_SDK Dependencies
            command: find openEHR_SDK/ -name 'pom.xml' | sort | xargs cat > /tmp/openEHR_SDK_maven_cache_seed
        - restore_cache:
            key: openEHR_SDK-
  
  cache-in-sdk-m2-dependencies:
    steps:
      - save_cache:
          key: openEHR_SDK-{{ checksum "/tmp/openEHR_SDK_maven_cache_seed" }}
          paths:
          - ~/.m2

  save-integration-tests-job-caches:
    description: Save all caches in interation tests job
    steps:
      - run:
          when: always
          command: echo "save integration test cache"
      - save_cache:
          key: job-integration-tests-v1-download-0.8.2
          paths:
            - ~/downloads
      - save_cache:
          key: job-integration-tests-v1-installation-0.8.2
          paths:
            - ~/jacoco-0.8.2
      - save_cache:
          key: job-integration-tests-v2-pip-{{ checksum "~/project/tests/requirements.txt" }}
          paths:
            - ~/.cache/pip
            # - /opt/circleci/.pyenv/versions/3.7.0/lib/python3.7/site-packages
      - save_cache:
          key: google-chrome-incl-webdriver-75
          paths:
            - ~/downloads/chrome

  restore-integration-tests-job-caches:
    description: Restore all caches in interation tests job
    steps:
      - restore_cache:
          keys:
            - job-integration-tests-v1-download-0.8.2
      - restore_cache:
          keys:
            - job-integration-tests-v1-installation-0.8.2
      - restore_cache:
          keys:
            - job-integration-tests-v2-pip-{{ checksum "~/project/tests/requirements.txt" }}
      - restore_cache:
          keys: google-chrome-incl-webdriver-

  save-dependency-check-job-caches:
    description: Save all caches in dependency check job
    steps:
      - save_cache:
          key: job-dependency-check-v1-download-5.2.2
          paths:
            - ~/downloads
      - save_cache:
          key: job-dependency-check-v1-installation-and-database-{{ epoch }}
          paths:
            - ~/dependency-check

  restore-dependency-check-job-caches:
    description: Restore all caches in dependency check job
    steps:
      - restore_cache:
          keys:
            - job-dependency-check-v1-download-5.2.2
      - restore_cache:
          keys:
            - job-dependency-check-v1-installation-and-database

  save-build-artifacts-job-caches:
    description: Save all caches in building artifacts job
    steps:
      - save_cache:
          key: job-build-artifacts-v1-mvn-dependencies-{{ checksum "~/project/pom.xml" }}
          paths:
            - ~/.m2/repository

  restore-build-artifacts-job-caches:
    description: Restore all caches in building artifacts job
    steps:
      - restore_cache:
          keys:
            - job-build-artifacts-v1-mvn-dependencies-{{ checksum "~/project/pom.xml" }}
            - job-build-artifacts-v1-mvn-dependencies

  save-sonar-analysis-job-caches:
    description: Save all caches in dependency check job
    steps:
      - save_cache:
          key: job-sonar-analysis-v1-download-4.2.0.1873
          paths:
            - ~/downloads
      - save_cache:
          key: job-sonar-analysis-v1-installation-4.2.0.1873
          paths:
            - ~/sonar-scanner-4.2.0.1873-linux
      - save_cache:
          key: job-sonar-analysis-v1-scannerwork-{{ epoch }}
          paths:
            - ~/project/.scannerwork
      - save_cache:
          key: job-sonar-analysis-v1-user-cache-{{ epoch }}
          paths:
            - ~/.sonar/cache

  restore-sonar-analysis-job-caches:
    description: Restore all caches in dependency check job
    steps:
      - restore_cache:
          keys:
            - job-sonar-analysis-v1-download-4.2.0.1873
      - restore_cache:
          keys:
            - job-sonar-analysis-v1-installation-4.2.0.1873
      - restore_cache:
          keys:
            - job-sonar-analysis-v1-scannerwork
      - restore_cache:
          keys:
            - job-sonar-analysis-v1-user-cache

  save-caches:
    description: Save all caches
    steps:
      - save_cache:
          paths:
            - ~/.m2/repository
          key: v1-mvn-dependencies-{{ checksum "pom.xml" }}

      - save_cache:
          paths:
            - ~/dependency-check
          key: v1-dependency-check-{{ epoch }}

  restore-caches:
    description: Restore all caches
    steps:
      - restore_cache:
          keys:
            - v1-mvn-dependencies-{{ checksum "pom.xml" }}
            - v1-mvn-dependencies-
      - restore_cache:
          keys:
            - v1-dependency-check-





# ///////////////////////////////////////////////////////////////////////////
# /// CIRCLECI META                                                       ///
# ///////////////////////////////////////////////////////////////////////////


orbs:
  maven: circleci/maven@1.0.1
  openjdk-install: cloudesire/openjdk-install@1.2.3
  sonarcloud: sonarsource/sonarcloud@1.0.2

executors:
#   docker-python3-java11:
#     working_directory: ~/projects
#     docker:
#       - image: circleci/python@sha256:e1c98a85c5ee62ac52a2779fe5abe2677f021c8e3158e4fb2d569c7b9c6ac073

  docker-py3-java11-postgres:
    working_directory: ~/projects
    docker:
      - image: circleci/python@sha256:e1c98a85c5ee62ac52a2779fe5abe2677f021c8e3158e4fb2d569c7b9c6ac073
      - image: ehrbaseorg/ehrbase-postgres:10
        environment:
          POSTGRES_USER: postgres
          POSTGRES_PASSWORD: postgres










# oooooooooo.        .o.         .oooooo.   oooo    oooo ooooo     ooo ooooooooo.
# `888'   `Y8b      .888.       d8P'  `Y8b  `888   .8P'  `888'     `8' `888   `Y88.
#  888     888     .8"888.     888           888  d8'     888       8   888   .d88'
#  888oooo888'    .8' `888.    888           88888[       888       8   888ooo88P'
#  888    `88b   .88ooo8888.   888           888`88b.     888       8   888
#  888    .88P  .8'     `888.  `88b    ooo   888  `88b.   `88.    .8'   888
# o888bood8P'  o88o     o8888o  `Y8bood8P'  o888o  o888o    `YbodP'    o888o
#
# [ BACKUP ]

# upload-test-status-report-to-slack:
#   description: Uploads status report to Slack
#   steps:
#       - run:
#           name: Upload test status report to Slack
#           command: |
#               curl -F file=@/home/circleci/project/tests/results/test-status-report.png \
#                    -F channels=playground \
#                    -F title="${CIRCLE_PROJECT_REPONAME} TEST STATUS | ${CIRCLE_BRANCH}"  \
#                    -H "Authorization: Bearer xoxp-701547379457-696494594291-710681511959-9c9a861be3770efdd4f8637a076bf8c8" \
#                    https://slack.com/api/files.upload

# save-chrome-and-chromedirver-download-cache:
#   description: Save Google Chrome and chromedriver download to cache
#   steps:
#     - save_cache:
#         key: google-chrome-incl-webdriver-{{ $CHROME_VERSION }}
#         paths:
#           - ~/downloads/chrome
#
#
# restore-chrome-and-chromedirver-download-cache:
#   description: Restore Google Chrome and chromedriver download from cache
#   steps:
#     - restore_cache:
#         key: google-chrome-incl-webdriver-

# COMPOSITION-tests-1:
#     machine:
#       image: ubuntu-1604:201903-01
#     environment:
#       POSTGRES_USER: postgres
#       POSTGRES_PASSWORD: postgres
#     steps:
#       - configure-python-version
#       - checkout
#       - restore-integration-tests-job-caches
#       - setup-jacoco-distribution
#       - attach-target-folder
#       - install-python-requirements
#       - run-integration-tests:
#           include: "compositionANDjson1"
#       - save-integration-tests-job-caches

# run-integration-tests:
#   description: Run integration tests
#   parameters:
#     include:
#       type: string
#       default: xxx
#   steps:
#       - run:
#           name: Run integration tests with coverage
#           no_output_timeout: 45m
#           command: |
#               cd tests
#               robot -d results --console dotted --noncritical not-ready -L TRACE \
#                     -i << parameters.include >> \
#                     -e libtest \
#                     -e obsolete \
#                     -e future \
#                     -e TODO \
#                     -e circleci \
#                     -e EHRSCAPE \
#                     --xunit junit-output.xml --xunitskipnoncritical \
#                     -v CODE_COVERAGE:True \
#                     -v JACOCO_LIB_PATH:/home/circleci/jacoco-0.8.2/lib \
#                     -v COVERAGE_DIR:/home/circleci/project/application/target robot/

# set-slack-build-status:
#   description: Set status env at the end of a job based on success or failure.
#   steps:
#       - run:
#           name: Slack - Setting Failure Condition
#           when: on_fail
#           command: |
#               echo 'export SLACK_BUILD_STATUS="FAIL"' >> $BASH_ENV
#       - run:
#           when: on_success
#           name: Slack - Setting Success Condition
#           command: |
#             echo 'export SLACK_BUILD_STATUS="PASS"' >> $BASH_ENV

# provide-test-status-report-via-slack:
#   description: Generates an integration test status report and sends it to our Slack channel
#   steps:
#       - set-slack-build-status
#       - run:
#           name: Download and install Chrome and Chromedriver
#           when: always
#           command: |
#               mkdir -p ~/downloads/chrome
#               cd ~/downloads/chrome
#               sudo killall -9 apt-get || true && \
#               sudo apt-get update && \
#               sudo apt-get install -f lsb-release libappindicator3-1
#               [ -e google-chrome.deb ] || curl -L -o google-chrome.deb https://dl.google.com/linux/direct/google-chrome-stable_current_amd64.deb
#               sudo dpkg --configure -a
#               sudo dpkg -i google-chrome.deb
#               sudo sed -i 's|HERE/chrome"|HERE/chrome" --no-sandbox|g' /opt/google/chrome/google-chrome
#               rm google-chrome.deb
#               CHROME_VERSION=$(google-chrome --version | sed -r 's/[^0-9]+([0-9]+\.[0-9]+\.[0-9]+).*/\1/g')
#               CHROMEDRIVER_VERSION=$(curl -s https://chromedriver.storage.googleapis.com/LATEST_RELEASE_$CHROME_VERSION)
#               [ -e chromedriver_linux64.zip ] || wget https://chromedriver.storage.googleapis.com/$CHROMEDRIVER_VERSION/chromedriver_linux64.zip
#               unzip chromedriver_linux64.zip
#               sudo mv chromedriver /usr/local/bin/chromedriver
#               sudo chown root:root /usr/local/bin/chromedriver
#               sudo chmod +x /usr/local/bin/chromedriver
#       - run:
#           name: Check Browser Versions
#           when: always
#           command: |
#               which chromedriver
#               chromedriver --version
#               google-chrome --version
#       - run:
#           name: Generate and Send  Test Report To Slack Channel
#           when: always
#           command: |
#               cd tests
#               cp robot/_resources/status_report.robot  results/status_report.robot
#               cp robot/_resources/slack-message.json  results/slack-message.json
#               cp robot/_resources/logo.jpg results/logo.jpg
#               cd results
#               robot -d trash --output NONE --log NONE --noncritical chill status_report.robot
#       - store_test_results:
#           path: ~/project/tests/results/
#       - store_artifacts:
#           path: ~/project/tests/results/<|MERGE_RESOLUTION|>--- conflicted
+++ resolved
@@ -902,7 +902,6 @@
             sudo sh -c 'for bin in /usr/lib/jvm/jdk-11.0.3+7/bin/*; do update-alternatives --install /usr/bin/$(basename $bin) $(basename $bin) $bin 100; done'
             sudo sh -c 'for bin in /usr/lib/jvm/jdk-11.0.3+7/bin/*; do update-alternatives --set $(basename $bin) $bin; done'
   
-<<<<<<< HEAD
   install-maven:
     description: Install Maven tool only if it's not already installed
     steps:
@@ -911,7 +910,6 @@
           command: |
             [ -f /usr/bin/mvn ] && echo "Maven is already installed." || sudo apt install maven -y
   
-=======
   install-and-configure-keycloak:
     description: Setups a Keycloak Docker instance and restores a previously exportd configuration.
     steps:
@@ -951,7 +949,6 @@
             done
             echo "KEYCLOAK READY"
 
->>>>>>> 4a9e008a
   configure-python-version:
     description: Configure Python version to 3.7.0
     steps:
