--- conflicted
+++ resolved
@@ -1508,10 +1508,6 @@
                         -e POSTGRES_USER=$POSTGRES_USER \
                         -e POSTGRES_PASSWORD=$POSTGRES_PASSWORD -d \
                         -e DISABLE_SECURITY=true \
-<<<<<<< HEAD
-                        -e PGDATA=/tmp \
-=======
->>>>>>> 7d1d0158
                         -p 5432:5432 ehrbase/ehrbase-postgres:13.4
 
 
