--- conflicted
+++ resolved
@@ -227,11 +227,8 @@
             - KNOWLEDGE-test
             - QUERYSERVICE-test-1
             - QUERYSERVICE-test-2
-<<<<<<< HEAD
             - QUERYSERVICE-test-3
-=======
             - SECURITY-test
->>>>>>> 6aebc8fb
           filters:
             branches:
               ignore:
@@ -456,11 +453,8 @@
             - KNOWLEDGE-test
             - QUERYSERVICE-test-1
             - QUERYSERVICE-test-2
-<<<<<<< HEAD
             - QUERYSERVICE-test-3
-=======
             - SECURITY-test
->>>>>>> 6aebc8fb
           filters:
             branches:
               only:
