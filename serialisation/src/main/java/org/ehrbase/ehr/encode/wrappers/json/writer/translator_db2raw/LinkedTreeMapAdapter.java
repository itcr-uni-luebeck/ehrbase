--- conflicted
+++ resolved
@@ -106,7 +106,7 @@
         if (isItemsOnly) {
             //CHC 20191003: Removed archetype_node_id writer since it is serviced by closing the array.
             ArrayList items = new Children(map).items();
-<<<<<<< HEAD
+
             if (map.containsKey(CompositionSerializer.TAG_NAME)){
                 if (map.get(CompositionSerializer.TAG_NAME) instanceof ArrayList)
                     writeNameAsValue(writer, (ArrayList)map.get(CompositionSerializer.TAG_NAME));
@@ -114,9 +114,6 @@
                     writeNameAsValue(writer, (String)map.get(CompositionSerializer.TAG_NAME));
             }
             writeItemInArray(ITEMS, items, writer, parentItemsArchetypeNodeId, parentItemsType);
-=======
-            writeItemInArray(ITEMS, items, writer, parentItemsArchetypeNodeId, parentItemsType, parentItemsName);
->>>>>>> 5ba69b40
         } else if (isMultiEvents) {
             //assumed sorted (LinkedTreeMap preserve input order)
             ArrayList events = new Children(map).events();
