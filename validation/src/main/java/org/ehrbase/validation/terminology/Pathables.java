--- conflicted
+++ resolved
@@ -39,7 +39,6 @@
 
                         RMObject object = new ItemField<RMObject>(pathable).objectForField(field);
 
-<<<<<<< HEAD
                         if (object instanceof Pathable) {
                             new Pathables(terminologyInterface, codesetMapping, itemValidator, language).traverse((Pathable) object, excludes);
                         } else if (object != null)
@@ -67,26 +66,7 @@
                         throw new IllegalStateException("Could not handle item in list:"+item);
                 }
             }
-=======
-                    if (object instanceof Pathable) {
-                        new Pathables(terminologyInterface, codesetMapping, itemValidator, language).traverse((Pathable) object, excludes);
-                    }
-                    else
-                        if (object != null)
-                            throw new IllegalStateException("Internal: couldn't handle object retrieved using getter");
-                }
-            }
-            catch (ClassCastException e){
-                //check if object is handled for validation
-                if (itemValidator.isValidatedRmObjectType(field.getType())){
-                    RMObject object = objectForField(pathable, field);
-                    itemValidator.validate(terminologyInterface, codesetMapping, field.getName(), object, language);
-                }
-
-            } //continue
->>>>>>> 1c1624b8
         }
-
     }
 
     private boolean isFieldExcluded(String[] excludes, String fieldName){
@@ -97,49 +77,4 @@
 
         return false;
     }
-
-<<<<<<< HEAD
-//    private RMObject objectForField(Pathable pathable, Field field) throws IllegalArgumentException, InternalError {
-//        String getterName = "get"+ StringUtils.capitalize(field.getName());
-//        MethodHandle methodHandle;
-//        try {
-//            methodHandle = MethodHandles.lookup().findVirtual(pathable.getClass(), getterName, MethodType.methodType(field.getType()));
-//        }
-//        catch (NoSuchMethodException | IllegalAccessException e){
-//            throw new InternalError("Internal error:"+e.getMessage());
-//        }
-//        try {
-//            Object object = methodHandle.invoke(pathable);
-//            if (object != null && !(object instanceof RMObject))
-//                throw new IllegalArgumentException("Internal: object is not of class RMObject:" + object.toString());
-//
-//            return (RMObject) object;
-//        }
-//        catch (Throwable throwable){
-//            throw new InternalError("Internal:"+throwable.getMessage());
-//        }
-//    }
-=======
-    private RMObject objectForField(Pathable pathable, Field field) throws IllegalArgumentException, InternalError {
-        String getterName = "get"+ StringUtils.capitalize(field.getName());
-        MethodHandle methodHandle;
-        try {
-            methodHandle = MethodHandles.lookup().findVirtual(pathable.getClass(), getterName, MethodType.methodType(field.getType()));
-        }
-        catch (NoSuchMethodException | IllegalAccessException e){
-            throw new IllegalStateException("Internal error:"+e.getMessage());
-        }
-        try {
-            Object object = methodHandle.invoke(pathable);
-            if (object != null && !(object instanceof RMObject))
-                throw new IllegalStateException("Internal: object is not of class RMObject:" + object.toString());
-
-            return (RMObject) object;
-        }
-        catch (Throwable throwable){
-            throw new IllegalStateException("Internal:"+throwable.getMessage());
-        }
-    }
-
->>>>>>> 1c1624b8
 }