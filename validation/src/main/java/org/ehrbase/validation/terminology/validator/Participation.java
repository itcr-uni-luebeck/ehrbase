/*
 * Copyright (c) 2019 Vitasystems GmbH and Christian Chevalley (Hannover Medical School).
 *
 * This file is part of project EHRbase
 *
 * Licensed under the Apache License, Version 2.0 (the "License");
 * you may not use this file except in compliance with the License.
 * You may obtain a copy of the License at
 *
 * http://www.apache.org/licenses/LICENSE-2.0
 *
 * Unless required by applicable law or agreed to in writing, software
 * distributed under the License is distributed on an "AS IS" BASIS,
 * WITHOUT WARRANTIES OR CONDITIONS OF ANY KIND, either express or implied.
 * See the License for the specific language governing permissions and
 * limitations under the License.
 */
package org.ehrbase.validation.terminology.validator;

import com.nedap.archie.rm.datavalues.DvCodedText;
import org.ehrbase.terminology.openehr.TerminologyInterface;
import org.ehrbase.terminology.openehr.implementation.AttributeCodesetMapping;

public class Participation extends TerminologyCheck {

    public Participation() {
        this.RM_CLASS = com.nedap.archie.rm.generic.Participation.class;
    }

<<<<<<< HEAD
    public static void check(TerminologyInterface terminologyInterface, AttributeCodesetMapping codesetMapping, String context, com.nedap.archie.rm.generic.Participation participation, String language) throws Exception {
        if (participation.getMode() != null) {
            //validate mode as a DvCodedText
            validate(terminologyInterface, codesetMapping, "mode", new DvCodedText(participation.getMode().getValue(), participation.getMode().getDefiningCode()), language);
        }

        if (participation.getFunction() != null && participation.getFunction() instanceof DvCodedText){
            validate(terminologyInterface, codesetMapping, "mode", (DvCodedText)participation.getFunction(), language);
        }
=======
    public static void check(TerminologyInterface terminologyInterface, AttributeCodesetMapping codesetMapping, String context, com.nedap.archie.rm.generic.Participation participation, String language) throws IllegalArgumentException {
        if (participation.getMode() != null)
            validate(terminologyInterface, codesetMapping, "mode", participation.getMode().getDefiningCode(), language);
>>>>>>> 1c1624b8
    }

    public static void check(TerminologyInterface terminologyInterface, AttributeCodesetMapping codesetMapping, String context, com.nedap.archie.rm.generic.Participation participation) throws IllegalArgumentException {
       check(terminologyInterface, codesetMapping, context, participation, "en");
    }

}<|MERGE_RESOLUTION|>--- conflicted
+++ resolved
@@ -27,7 +27,6 @@
         this.RM_CLASS = com.nedap.archie.rm.generic.Participation.class;
     }
 
-<<<<<<< HEAD
     public static void check(TerminologyInterface terminologyInterface, AttributeCodesetMapping codesetMapping, String context, com.nedap.archie.rm.generic.Participation participation, String language) throws Exception {
         if (participation.getMode() != null) {
             //validate mode as a DvCodedText
@@ -37,11 +36,6 @@
         if (participation.getFunction() != null && participation.getFunction() instanceof DvCodedText){
             validate(terminologyInterface, codesetMapping, "mode", (DvCodedText)participation.getFunction(), language);
         }
-=======
-    public static void check(TerminologyInterface terminologyInterface, AttributeCodesetMapping codesetMapping, String context, com.nedap.archie.rm.generic.Participation participation, String language) throws IllegalArgumentException {
-        if (participation.getMode() != null)
-            validate(terminologyInterface, codesetMapping, "mode", participation.getMode().getDefiningCode(), language);
->>>>>>> 1c1624b8
     }
 
     public static void check(TerminologyInterface terminologyInterface, AttributeCodesetMapping codesetMapping, String context, com.nedap.archie.rm.generic.Participation participation) throws IllegalArgumentException {
