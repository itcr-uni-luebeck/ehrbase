/*
 * Modifications copyright (C) 2019 Christian Chevalley, Vitasystems GmbH and Hannover Medical School.

 * This file is part of Project EHRbase

 * Copyright (c) 2015 Christian Chevalley
 * This file is part of Project Ethercis
 *
 * Licensed under the Apache License, Version 2.0 (the "License");
 * you may not use this file except in compliance with the License.
 * You may obtain a copy of the License at
 *
 * http://www.apache.org/licenses/LICENSE-2.0
 *
 * Unless required by applicable law or agreed to in writing, software
 * distributed under the License is distributed on an "AS IS" BASIS,
 * WITHOUT WARRANTIES OR CONDITIONS OF ANY KIND, either express or implied.
 * See the License for the specific language governing permissions and
 * limitations under the License.
 */

package org.ehrbase.aql.sql.queryimpl;

import org.apache.commons.lang3.StringUtils;
import org.ehrbase.serialisation.attributes.EntryAttributes;
import org.ehrbase.serialisation.attributes.LocatableAttributes;

import java.util.ArrayList;
import java.util.Arrays;
import java.util.List;

<<<<<<< HEAD
import static org.ehrbase.aql.sql.queryimpl.attribute.GenericJsonPath.OTHER_DETAILS;
=======
import static org.ehrbase.aql.sql.queryimpl.attribute.GenericJsonPath.OTHER_CONTEXT;
>>>>>>> 22fcee29
import static org.ehrbase.serialisation.dbencoding.CompositionSerializer.TAG_UID;

/**
 * Map a datavalue UML expression from an ARCHETYPED structure into its RM/JSON representation
 * see http://www.openehr.org/releases/trunk/UML/ for field identification
 * Created by christian on 5/11/2016.
 */
@SuppressWarnings({"java:S3776","java:S3740"})
public class EntryAttributeMapper {

    public static final String ISM_TRANSITION = "ism_transition";
    public static final String NAME = "name";
    public static final String TIME = "time";
    public static final String ORIGIN = "origin";
    public static final String TIMING = "timing";
    public static final String OTHER_PARTICIPATIONS = "other_participations";
    public static final String SLASH_VALUE = "/value";
    public static final String VALUE = "value";
    public static final String DEFINING_CODE = "defining_code";
    public static final String SLASH = "/";
    public static final String COMMA = ",";
    public static final String LOWER = "lower";
    public static final String UPPER = "upper";
    public static final String INTERVAL = "interval";
    public static final String MAPPINGS = "mappings";
    public static final String FEEDER_AUDIT = "feeder_audit";
    public static final String CONTEXT = "context";


    private EntryAttributeMapper(){}

    private static Integer firstOccurence(int offset, List<String> list, String match) {
        for (int i = offset; i < list.size(); i++) {
            if (list.get(i).equals(match))
                return i;
        }
        return null;
    }

    /**
     * do a simple toCamelCase translation... and prefix all with /value :-)
     *
     * @param attribute
     * @return
     */
    public static String map(String attribute) {
        if (attribute.equals(OTHER_CONTEXT))
            return OTHER_CONTEXT; //conventionally

        List<String> fields = new ArrayList<>();

        fields.addAll(Arrays.asList(attribute.split(SLASH)));
        if (!fields.get(0).equals(OTHER_CONTEXT))
            fields.remove(0);

        int floor = 1;

        if (fields.isEmpty())
            return null; //this happens when a non specified value is queried f.e. the whole json body

        //deals with the tricky ones first...
        if (fields.get(0).equals(OTHER_PARTICIPATIONS)) { //insert a tag value
            fields.set(0, OTHER_PARTICIPATIONS);
            fields.add(1, "0");
            fields.add(2, SLASH_VALUE);
            floor = 3;
        } else if (fields.get(0).equals(NAME)) {
            fields.add(1, "0"); //name is now formatted as /name -> array of values! Required to deal with cluster items
        } else if (fields.size() >= 2 && fields.get(1).equals(MAPPINGS)) {
            fields.add(2, "0"); //mappings is now formatted as /mappings -> array of values!
        }else if (fields.get(0).equals(TIME) || fields.get(0).equals(ORIGIN) || fields.get(0).equals(TIMING)) {
            if (fields.size() > 1 && fields.get(1).equals(VALUE)) {
                fields.add(VALUE); //time is formatted with 2 values: string value and epoch_offset
                fields.set(1, SLASH_VALUE);
            }
            else {
                fields.add(1, SLASH_VALUE);
            }
        } else if (LocatableAttributes.isLocatableAttribute("/"+fields.get(0))){
            fields = setLocatableField(fields);
        } else if (EntryAttributes.isEntryAttribute("/"+fields.get(0))){
            fields = setEntryAttributeField(fields);
        }
        else { //this deals with the "/value,value"
            Integer match = firstOccurence(0, fields, VALUE);

            if (match != null) { //deals with "/value/value"
                if (match != 0) {
                    //deals with name/value (name value is contained into a list conventionally)
                    if (match > 1 && fields.get(match - 1).matches("name|time|current_state|transition|careflow_step|reason|terminology_id"))
                        fields.set(match, VALUE);
                    else
                        //usual /value
                        fields.set(match, SLASH_VALUE);

                } else if (match + 1 < fields.size() - 1) {
                    Integer first = firstOccurence(match + 1, fields, VALUE);
                    if (first != null && first == match + 1)
                        fields.set(match + 1, SLASH_VALUE);
                }
            }
        }

        //prefix the first element
        fields.set(0, SLASH + fields.get(0));

        //deals with the remainder of the array
        for (int i = floor; i < fields.size(); i++) {

            if (fields.get(i).equalsIgnoreCase("NAME")){
                //whenever the canonical json for name is queried
                fields.set(i, "/name,0");
            }
            else
                fields.set(i, fields.get(i));

        }

        return StringUtils.join(fields, COMMA);
    }

    private static List<String> setLocatableField(List<String> fields){
        if (("/"+fields.get(0)).equals(TAG_UID)){
            fields.add(1, SLASH_VALUE);
        }

        boolean inItemStruct = false;
        boolean inNameAttribute = false;

        for (int i = 0; i < fields.size(); i++) {
            if (fields.get(i).contains("[") && !fields.get(i).startsWith(OTHER_DETAILS)) {
                String node = fields.remove(i);
                fields.add(i, "/"+node);
                inItemStruct = true;
            }
            if (fields.get(i).equals(NAME)){
                inNameAttribute = true;
            }
            if (fields.get(i).equals(VALUE) && inItemStruct){
                String node = fields.remove(i);
                fields.add(i, (inNameAttribute ? "" : "/")+node);
                if (inNameAttribute)
                    inNameAttribute = false;
                inItemStruct = false;
            }
        }

        return fields;
    }

    private static List<String> setEntryAttributeField(List<String> fields){
        return fields;
    }
}<|MERGE_RESOLUTION|>--- conflicted
+++ resolved
@@ -29,11 +29,8 @@
 import java.util.Arrays;
 import java.util.List;
 
-<<<<<<< HEAD
 import static org.ehrbase.aql.sql.queryimpl.attribute.GenericJsonPath.OTHER_DETAILS;
-=======
 import static org.ehrbase.aql.sql.queryimpl.attribute.GenericJsonPath.OTHER_CONTEXT;
->>>>>>> 22fcee29
 import static org.ehrbase.serialisation.dbencoding.CompositionSerializer.TAG_UID;
 
 /**
@@ -86,6 +83,7 @@
         List<String> fields = new ArrayList<>();
 
         fields.addAll(Arrays.asList(attribute.split(SLASH)));
+
         if (!fields.get(0).equals(OTHER_CONTEXT))
             fields.remove(0);
 
