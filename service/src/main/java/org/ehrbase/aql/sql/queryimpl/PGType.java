--- conflicted
+++ resolved
@@ -57,34 +57,7 @@
         }
 
         if (pgtype == null) {
-<<<<<<< HEAD
             pgtype = resolvePgTypeFromRmType(actualType, attribute);
-=======
-            switch (type) {
-                case "DV_QUANTITY":
-                    if (StringUtils.endsWith(attribute, MAGNITUDE))
-                        pgtype = NUMERIC;
-                    break;
-                case "DV_PROPORTION":
-                    if (StringUtils.endsWith(attribute, NUMERATOR) || StringUtils.endsWith(attribute, DENOMINATOR))
-                        pgtype = NUMERIC;
-                    break;
-                case "DV_COUNT":
-                    if (StringUtils.endsWith(attribute, MAGNITUDE))
-                        pgtype = BIGINT;
-                    break;
-                case "DV_ORDINAL":
-                    if (StringUtils.endsWith(attribute, COMMA_VALUE))
-                        pgtype = BIGINT;
-                    break;
-                case "DV_BOOLEAN":
-                    if (StringUtils.endsWith(attribute, COMMA_VALUE))
-                        pgtype = BOOLEAN;
-                    break;
-                default:
-                    break;
-            }
->>>>>>> a486d8a4
         }
 
         //smart guess(?)
