--- conflicted
+++ resolved
@@ -442,23 +442,6 @@
         ehrRecord.store();
 
         if (isNew && statusRecord != null) {
-<<<<<<< HEAD
-=======
-            UUID uuid = UUID.randomUUID();
-            InsertQuery<?> insertQuery = getContext().insertQuery(STATUS);
-            insertQuery.addValue(STATUS.ID, uuid);
-            insertQuery.addValue(STATUS.EHR_ID, ehrRecord.getId());
-            insertQuery.addValue(STATUS.IS_QUERYABLE, statusRecord.getIsQueryable());
-            insertQuery.addValue(STATUS.IS_MODIFIABLE, statusRecord.getIsModifiable());
-            insertQuery.addValue(STATUS.PARTY, statusRecord.getParty());
-//            Field otherDetailsField = DSL.field(STATUS.OTHER_DETAILS+"::jsonb");
-            if (otherDetails != null) {
-                insertQuery.addValue(STATUS.OTHER_DETAILS, (Object) DSL.field(DSL.val(serializeOtherDetails()) + JSONB));
-            } else if (otherDetailsSerialized != null)
-                insertQuery.addValue(STATUS.OTHER_DETAILS, (Object) DSL.field(DSL.val(otherDetailsSerialized) + JSONB));
-
-            insertQuery.addValue(STATUS.SYS_TRANSACTION, transactionTime);
->>>>>>> 5414114e
 
             statusRecord.setEhrId(ehrRecord.getId());
             if (otherDetails != null) {
@@ -508,16 +491,7 @@
 
         if (force || statusRecord.changed()) {
 
-<<<<<<< HEAD
             statusRecord.setEhrId(ehrRecord.getId());
-=======
-            UpdateQuery<?> updateQuery = getContext().updateQuery(STATUS);
-            updateQuery.addValue(STATUS.EHR_ID, ehrRecord.getId());
-            updateQuery.addValue(STATUS.IS_QUERYABLE, statusRecord.getIsQueryable());
-            updateQuery.addValue(STATUS.IS_MODIFIABLE, statusRecord.getIsModifiable());
-            updateQuery.addValue(STATUS.PARTY, statusRecord.getParty());
-
->>>>>>> 5414114e
             if (otherDetails != null) {
                 statusRecord.setOtherDetails(otherDetails);
             }
