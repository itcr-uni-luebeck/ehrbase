--- conflicted
+++ resolved
@@ -498,12 +498,13 @@
 
     @Override
     public void setAuditDetailsValues(UUID committer, UUID system, String description) {
-<<<<<<< HEAD
-        if (committer == null || system == null || description == null)
+        if (committer == null || system == null)
             throw new IllegalArgumentException("arguments not optional");
         auditDetails.setCommitter(committer);
         auditDetails.setSystemId(system);
-        auditDetails.setDescription(description);
+
+        if (description != null)
+            auditDetails.setDescription(description);
     }
 
     @Override
@@ -523,14 +524,6 @@
         // optional description
         if (auditObject.getDescription() != null)
             auditDetails.setDescription(auditObject.getDescription().getValue());
-=======
-        if (committer == null || system == null)
-            throw new IllegalArgumentException("arguments not optional");
-        auditDetails.setCommitter(committer);
-        auditDetails.setSystemId(system);
-
-        if (description != null)
-            auditDetails.setDescription(description);
     }
 
     @Override
@@ -546,7 +539,6 @@
     @Override
     public String getAuditsDescription() {
         return auditDetails.getDescription();
->>>>>>> 9a61c789
     }
 
     @Override
