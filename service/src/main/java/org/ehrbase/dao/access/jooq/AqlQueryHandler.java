/*
 * Modifications copyright (C) 2019 Christian Chevalley, Vitasystems GmbH and Hannover Medical School, Luis Marco-Ruiz (Hannover Medical School).

 * This file is part of Project EHRbase

 * Copyright (c) 2015 Christian Chevalley
 * This file is part of Project Ethercis
 *
 * Licensed under the Apache License, Version 2.0 (the "License");
 * you may not use this file except in compliance with the License.
 * You may obtain a copy of the License at
 *
 * http://www.apache.org/licenses/LICENSE-2.0
 *
 * Unless required by applicable law or agreed to in writing, software
 * distributed under the License is distributed on an "AS IS" BASIS,
 * WITHOUT WARRANTIES OR CONDITIONS OF ANY KIND, either express or implied.
 * See the License for the specific language governing permissions and
 * limitations under the License.
 */

package org.ehrbase.dao.access.jooq;

import org.apache.commons.lang3.StringUtils;
import org.ehrbase.aql.compiler.AqlExpression;
import org.ehrbase.aql.compiler.AqlExpressionWithParameters;
import org.ehrbase.aql.compiler.Contains;
import org.ehrbase.aql.compiler.Statements;
import org.ehrbase.aql.definition.I_VariableDefinition;
import org.ehrbase.aql.sql.AqlResult;
import org.ehrbase.aql.sql.QueryProcessor;
import org.ehrbase.dao.access.interfaces.I_DomainAccess;
import org.ehrbase.dao.access.interfaces.I_OpenehrTerminologyServer;
import org.ehrbase.dao.access.support.DataAccess;
<<<<<<< HEAD
import org.ehrbase.service.KnowledgeCacheService;
=======
import org.ehrbase.service.FhirTerminologyServerR4AdaptorImpl;
>>>>>>> 239944bb

import java.util.Iterator;
import java.util.LinkedHashMap;
import java.util.Map;

/**
 * Created by christian on 6/9/2016.
 */
public class AqlQueryHandler extends DataAccess {

    private boolean usePgExtensions;
    private I_OpenehrTerminologyServer tsAdapter;

    public AqlQueryHandler(I_DomainAccess domainAccess, boolean usePgExtensions, FhirTerminologyServerR4AdaptorImpl tsAdapter) {
        super(domainAccess);
        this.usePgExtensions = usePgExtensions;
        this.tsAdapter = tsAdapter;
    }


    public AqlResult process(String query) {
        AqlExpression aqlExpression = new AqlExpression().parse(query);
        return execute(aqlExpression);
    }

    public AqlResult process(String query, Map<String, Object> parameters) {
        AqlExpression aqlExpression = new AqlExpressionWithParameters().parse(query, parameters);
        return execute(aqlExpression);
    }

    @SuppressWarnings("unchecked")
<<<<<<< HEAD
    private AqlResult execute(AqlExpression aqlExpression){
        Contains contains = new Contains(aqlExpression.getParseTree(), (KnowledgeCacheService)this.getDataAccess().getIntrospectService()).process();
        Statements statements = new Statements(aqlExpression.getParseTree(), contains.getIdentifierMapper()).process() ;
=======
    private AqlResult execute(AqlExpression aqlExpression) {
        Contains contains = new Contains(aqlExpression.getParseTree()).process();

        Statements statements = new Statements(aqlExpression.getParseTree(), contains.getIdentifierMapper(), tsAdapter).process();
>>>>>>> 239944bb

        QueryProcessor queryProcessor = new QueryProcessor(getContext(), this.getKnowledgeManager(), this.getIntrospectService(), contains, statements, getDataAccess().getServerConfig().getNodename(), usePgExtensions);

        AqlResult aqlResult = queryProcessor.execute();

        //add the variable from statements
        Map<String, String> variables = new LinkedHashMap<>();
        ;
        Iterator<I_VariableDefinition> iterator = statements.getVariables().iterator();
        int serial = 0;
        while (iterator.hasNext()) {
            I_VariableDefinition variableDefinition = iterator.next();
            if (!variableDefinition.isHidden())
                variables.put(variableDefinition.getAlias() == null ? "#" + serial++ : variableDefinition.getAlias(), StringUtils.isNotBlank(variableDefinition.getPath()) ? "/" + variableDefinition.getPath() : variableDefinition.getIdentifier());
        }
        aqlResult.setVariables(variables);
        return aqlResult;
    }

    @Override
    public DataAccess getDataAccess() {
        return this;
    }
}<|MERGE_RESOLUTION|>--- conflicted
+++ resolved
@@ -32,11 +32,8 @@
 import org.ehrbase.dao.access.interfaces.I_DomainAccess;
 import org.ehrbase.dao.access.interfaces.I_OpenehrTerminologyServer;
 import org.ehrbase.dao.access.support.DataAccess;
-<<<<<<< HEAD
 import org.ehrbase.service.KnowledgeCacheService;
-=======
 import org.ehrbase.service.FhirTerminologyServerR4AdaptorImpl;
->>>>>>> 239944bb
 
 import java.util.Iterator;
 import java.util.LinkedHashMap;
@@ -68,16 +65,9 @@
     }
 
     @SuppressWarnings("unchecked")
-<<<<<<< HEAD
     private AqlResult execute(AqlExpression aqlExpression){
         Contains contains = new Contains(aqlExpression.getParseTree(), (KnowledgeCacheService)this.getDataAccess().getIntrospectService()).process();
         Statements statements = new Statements(aqlExpression.getParseTree(), contains.getIdentifierMapper()).process() ;
-=======
-    private AqlResult execute(AqlExpression aqlExpression) {
-        Contains contains = new Contains(aqlExpression.getParseTree()).process();
-
-        Statements statements = new Statements(aqlExpression.getParseTree(), contains.getIdentifierMapper(), tsAdapter).process();
->>>>>>> 239944bb
 
         QueryProcessor queryProcessor = new QueryProcessor(getContext(), this.getKnowledgeManager(), this.getIntrospectService(), contains, statements, getDataAccess().getServerConfig().getNodename(), usePgExtensions);
 
