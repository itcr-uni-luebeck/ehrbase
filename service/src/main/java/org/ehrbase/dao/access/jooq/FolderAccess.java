--- conflicted
+++ resolved
@@ -141,11 +141,9 @@
 
         // Copy into new instance and attach to DB context.
         FolderRecord updatedFolderRecord = new FolderRecord();
-<<<<<<< HEAD
+
         if(rootFolder) {//if it is the root folder preserve the original id, itherwise let the DB provide a new one for the overriden subfolders.
-=======
-        if (rootFolder) {
->>>>>>> 752b10b5
+
             updatedFolderRecord.setId(this.getFolderId());
         }
         updatedFolderRecord.setInContribution(newContribution);
