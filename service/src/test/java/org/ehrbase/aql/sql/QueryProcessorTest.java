--- conflicted
+++ resolved
@@ -102,162 +102,6 @@
         List<AqlTestCase> testCases = new ArrayList<>();
 
         //   Select expectedSql column  from ehr
-<<<<<<< HEAD
-//        testCases.add(new AqlTestCase(1,
-//                "select e/ehr_id/value from EHR e",
-//                "select distinct on (\"/ehr_id/value\") \"\".\"/ehr_id/value\" from (" +
-//                        "select \"ehr_join\".\"id\" as \"/ehr_id/value\" " +
-//                        "from \"ehr\".\"entry\" " +
-//                        "right outer join \"ehr\".\"composition\" as \"composition_join\" on \"composition_join\".\"id\" = \"ehr\".\"entry\".\"composition_id\" " +
-//                        "right outer join \"ehr\".\"ehr\" as \"ehr_join\" on \"ehr_join\".\"id\" = \"composition_join\".\"ehr_id\"" +
-//                        ") as \"\"",
-//                false
-//        ));
-//
-//
-//        //   where expectedSql column from ehr
-//        testCases.add(new AqlTestCase(2,
-//                "select e/ehr_id/value from EHR e " +
-//                        "where e/ehr_id/value = '30580007' ",
-//                "select distinct on (\"/ehr_id/value\") \"\".\"/ehr_id/value\" from (" +
-//                        "select \"ehr_join\".\"id\" as \"/ehr_id/value\" " +
-//                        "from \"ehr\".\"entry\" " +
-//                        "right outer join \"ehr\".\"composition\" as \"composition_join\" on \"composition_join\".\"id\" = \"ehr\".\"entry\".\"composition_id\" " +
-//                        "right outer join \"ehr\".\"ehr\" as \"ehr_join\" on \"ehr_join\".\"id\" = \"composition_join\".\"ehr_id\"" +
-//                        "where (\"ehr_join\".\"id\"='30580007')" +
-//                        ") as \"\"",
-//                false));
-//
-//
-//        // Select expectedSql column from composition
-//        testCases.add(new AqlTestCase(3,
-//                "select c/composer/name from EHR e " +
-//                        "contains COMPOSITION c[openEHR-EHR-COMPOSITION.health_summary.v1]",
-//                "select \"composer_ref\".\"name\" as \"/composer/name\" " +
-//                        "from \"ehr\".\"entry\" " +
-//                        "right outer join \"ehr\".\"composition\" as \"composition_join\" on \"composition_join\".\"id\" = \"ehr\".\"entry\".\"composition_id\" " +
-//                        "join \"ehr\".\"party_identified\" as \"composer_ref\" on \"composition_join\".\"composer\" = \"composer_ref\".\"id\" where \"ehr\".\"entry\".\"template_id\" = ?",
-//                false));
-//
-//        // order  by clause on expectedSql column from composition
-//        testCases.add(new AqlTestCase(4,
-//                "select c/composer/name from EHR e " +
-//                        "contains COMPOSITION c[openEHR-EHR-COMPOSITION.health_summary.v1] " +
-//                        "order by c/context/start_time/value DESC",
-//                "select \"\".\"/composer/name\", \"\".\"/context/start_time/value\" from (select \"composer_ref\".\"name\" as \"/composer/name\"," +
-//                        "timezone(COALESCE(event_context.START_TIME_TZID::text,'UTC'),\"ehr\".\"event_context\".\"start_time\"::timestamp)" +
-//                        "as \"/context/start_time/value\" " +
-//                        "from \"ehr\".\"entry\" join \"ehr\".\"event_context\" " +
-//                        "on \"ehr\".\"event_context\".\"composition_id\" = \"ehr\".\"entry\".\"composition_id\" " +
-//                        "right outer join \"ehr\".\"composition\" as \"composition_join\" " +
-//                        "on \"composition_join\".\"id\" = \"ehr\".\"entry\".\"composition_id\" " +
-//                        "join \"ehr\".\"party_identified\" as \"composer_ref\" " +
-//                        "on \"composition_join\".\"composer\" = \"composer_ref\".\"id\" " +
-//                        "where \"ehr\".\"entry\".\"template_id\" = ?) as \"\" " +
-//                        "order by \"/context/start_time/value\" desc",
-//                false));
-//
-//
-//        // Select json column  from entry
-//        testCases.add(new AqlTestCase(5,
-//                "select a/description[at0001]/items[at0002]/value/value from EHR e " +
-//                        "contains COMPOSITION c[openEHR-EHR-COMPOSITION.health_summary.v1]  contains ACTION a[openEHR-EHR-ACTION.immunisation_procedure.v1]",
-//                "select (jsonb_array_elements((\"ehr\".\"entry\".\"entry\"#>>'{/composition[openEHR-EHR-COMPOSITION.health_summary.v1 and name/value=''Immunisation summary''],/content[openEHR-EHR-ACTION.immunisation_procedure.v1]}')::jsonb)#>>'{/description[at0001],/items[at0002],0,/value,value}') as \"/description[at0001]/items[at0002]/value/value\" " +
-//                        "from \"ehr\".\"entry\" " +
-//                        "where \"ehr\".\"entry\".\"template_id\" = ?",
-//                true));
-//
-//        // order  by clause json column  from entry with alias
-//        testCases.add(new AqlTestCase(6,
-//                "select a/description[at0001]/items[at0002]/value/value as description from EHR e " +
-//                        "contains COMPOSITION c[openEHR-EHR-COMPOSITION.health_summary.v1]  " +
-//                        "contains ACTION a[openEHR-EHR-ACTION.immunisation_procedure.v1]" +
-//                        "order by description ASC",
-//                "select \"\".\"description\" " +
-//                        "from (" +
-//                        "select (jsonb_array_elements((\"ehr\".\"entry\".\"entry\"#>>'{/composition[openEHR-EHR-COMPOSITION.health_summary.v1 and name/value=''Immunisation summary''],/content[openEHR-EHR-ACTION.immunisation_procedure.v1]}')::jsonb)#>>'{/description[at0001],/items[at0002],0,/value,value}') " +
-//                        "as \"description\" from \"ehr\".\"entry\" where \"ehr\".\"entry\".\"template_id\" = ?" +
-//                        ") as \"\" order by \"description\" asc",
-//                true));
-//
-//        // where  clause json column  from entry
-//        testCases.add(new AqlTestCase(7,
-//                "select a/description[at0001]/items[at0002]/value/value from EHR e " +
-//                        "contains COMPOSITION c[openEHR-EHR-COMPOSITION.health_summary.v1]  " +
-//                        "contains ACTION a[openEHR-EHR-ACTION.immunisation_procedure.v1]" +
-//                        "where a/description[at0001]/items[at0002]/value/value = 'Hepatitis A'",
-//                "select (jsonb_array_elements((\"ehr\".\"entry\".\"entry\"#>>'{/composition[openEHR-EHR-COMPOSITION.health_summary.v1 and name/value=''Immunisation summary''],/content[openEHR-EHR-ACTION.immunisation_procedure.v1]}')::jsonb)#>>'{/description[at0001],/items[at0002],0,/value,value}') as \"/description[at0001]/items[at0002]/value/value\" " +
-//                        "from \"ehr\".\"entry\" " +
-//                        "where (\"ehr\".\"entry\".\"template_id\" = ? " +
-//                        "and (\"ehr\".\"entry\".\"entry\" @@ '\"/composition[openEHR-EHR-COMPOSITION.health_summary.v1 and name/value=''Immunisation summary'']\".\"/content[openEHR-EHR-ACTION.immunisation_procedure.v1]\".#.\"/description[at0001]\".\"/items[at0002]\".#.\"/value\".\"value\"=\"Hepatitis A\" '::jsquery))",
-//                true));
-//
-//        // select full composition
-//        testCases.add(new AqlTestCase(8,
-//                "select c from EHR e contains COMPOSITION c[openEHR-EHR-COMPOSITION.health_summary.v1]",
-//                "select ehr.js_composition(composition_join.id, 'local')::text as \"c\" from \"ehr\".\"entry\" right outer join \"ehr\".\"composition\" as \"composition_join\" on \"composition_join\".\"id\" = \"ehr\".\"entry\".\"composition_id\" " +
-//                        "where \"ehr\".\"entry\".\"template_id\" = ?",
-//                true));
-//
-//
-//        // select full entry
-//        testCases.add(new AqlTestCase(9,
-//                "select a from EHR e " +
-//                        "contains COMPOSITION c[openEHR-EHR-COMPOSITION.health_summary.v1]  " +
-//                        "contains ACTION a[openEHR-EHR-ACTION.immunisation_procedure.v1]",
-//                "select (jsonb_array_elements((\"ehr\".\"entry\".\"entry\"#>>'{/composition[openEHR-EHR-COMPOSITION.health_summary.v1 and name/value=''Immunisation summary''],/content[openEHR-EHR-ACTION.immunisation_procedure.v1]}')::jsonb)#>>'{}') as \"a\"" +
-//                        "from \"ehr\".\"entry\" where \"ehr\".\"entry\".\"template_id\" = ?",
-//                true));
-//
-//        // select Limit and Offset
-//        testCases.add(new AqlTestCase(10,
-//                "select e/ehr_id/value from EHR e LIMIT 10 OFFSET 5",
-//                "select distinct on (\"/ehr_id/value\") \"\".\"/ehr_id/value\" from (" +
-//                        "select \"ehr_join\".\"id\" as \"/ehr_id/value\" " +
-//                        "from \"ehr\".\"entry\" right outer join \"ehr\".\"composition\" as \"composition_join\" on \"composition_join\".\"id\" = \"ehr\".\"entry\".\"composition_id\" " +
-//                        "right outer join \"ehr\".\"ehr\" as \"ehr_join\" on \"ehr_join\".\"id\" = \"composition_join\".\"ehr_id\" " +
-//                        ") as \"\"" +
-//                        "limit ? offset ?",
-//                false));
-//
-//        // select TOP
-//        testCases.add(new AqlTestCase(11,
-//                "select TOP 5 e/ehr_id/value from EHR e ",
-//                "select distinct on (\"/ehr_id/value\") \"\".\"/ehr_id/value\" from (" +
-//                        "select \"ehr_join\".\"id\" as \"/ehr_id/value\" " +
-//                        "from \"ehr\".\"entry\" right outer join \"ehr\".\"composition\" as \"composition_join\" on \"composition_join\".\"id\" = \"ehr\".\"entry\".\"composition_id\" " +
-//                        "right outer join \"ehr\".\"ehr\" as \"ehr_join\" on \"ehr_join\".\"id\" = \"composition_join\".\"ehr_id\" " +
-//                        ") as \"\"" +
-//                        " limit ?",
-//                false));
-//
-//        // where clausal json column from entry  with matches
-//        //CHC 10.3.20: the 'IN' operator implies that the condition is SQL instead of JSQUERY
-//        testCases.add(new AqlTestCase(12,
-//                "select e/ehr_id/value from EHR e " +
-//                        "contains COMPOSITION c[openEHR-EHR-COMPOSITION.health_summary.v1]  " +
-//                        "contains ACTION a[openEHR-EHR-ACTION.immunisation_procedure.v1]" +
-//                        "where a/description[at0001]/items[at0002]/value/value matches {'Hepatitis A','Hepatitis B'} ",
-//                "select distinct on (\"/ehr_id/value\") \"\".\"/ehr_id/value\" " +
-//                        "from (" +
-//                        "select \"ehr_join\".\"id\" as \"/ehr_id/value\" from \"ehr\".\"entry\" " +
-//                        "right outer join \"ehr\".\"composition\" as \"composition_join\" on \"composition_join\".\"id\" = \"ehr\".\"entry\".\"composition_id\" " +
-//                        "right outer join \"ehr\".\"ehr\" as \"ehr_join\" on \"ehr_join\".\"id\" = \"composition_join\".\"ehr_id\" " +
-//                        "where (\"ehr\".\"entry\".\"template_id\" = ? and (\"ehr\".\"entry\".\"entry\" #>> '{/composition[openEHR-EHR-COMPOSITION.health_summary.v1 and name/value=''Immunisation summary''],/content[openEHR-EHR-ACTION.immunisation_procedure.v1],0,/description[at0001],/items[at0002],0,/value,value}' IN ('Hepatitis A','Hepatitis B')))) as \"\"",
-//                true));
-//
-//        // select with function
-//        testCases.add(new AqlTestCase(13,
-//                "select  count (d/description[at0001]/items[at0004]/value/magnitude) as count_magnitude from EHR e  contains COMPOSITION  contains ACTION d[openEHR-EHR-ACTION.immunisation_procedure.v1]",
-//                "select count(\"count_magnitude\") as \"count_magnitude\" " +
-//                        "from (select ((jsonb_array_elements((\"ehr\".\"entry\".\"entry\"#>>'{/composition[openEHR-EHR-COMPOSITION.health_summary.v1 and name/value=''Immunisation summary''],/content[openEHR-EHR-ACTION.immunisation_procedure.v1]}')::jsonb)#>>'{/description[at0001],/items[at0004],0,/value,magnitude}'))::numeric as \"count_magnitude\" " +
-//                        "from \"ehr\".\"entry\" " +
-//                        "where \"ehr\".\"entry\".\"template_id\" = ?" +
-//                        ") as \"\"",
-//                true));
-//
-//        // Select  from unknown  composition
-=======
         testCases.add(new AqlTestCase(1,
                 "select e/ehr_id/value from EHR e",
                 "select distinct on (\"/ehr_id/value\") \"\".\"/ehr_id/value\" from (" +
@@ -413,132 +257,13 @@
 
         // Select  from unknown  composition
         // CHC: if a contains definition cannot be resolved an IllegalArgumentException is thrown
->>>>>>> c0a07386
+
 //        testCases.add(new AqlTestCase(14,
 //                "select c/composer/name from EHR e " +
 //                        "contains COMPOSITION c[openEHR-EHR-COMPOSITION.unknown.v1]",
 //                //Do to the way the query is build it is not possible to build sql if the AQL contains only compositions which have no instances in the DB. Thus we must manual handle this case.
 //                "select 1 where 1 = 0",
 //                false));
-<<<<<<< HEAD
-//
-//        //WHERE clause from node predicate
-//        testCases.add(new AqlTestCase(15,
-//                "select e/ehr_status/other_details from EHR e[ehr_id/value='2a3b673f-d1b1-44c5-9e38-dcadf67ff2fc']",
-//                "select distinct on (\"/ehr_status/other_details\") \"\".\"/ehr_status/other_details\" " +
-//                        "from (" +
-//                        "select ehr.js_ehr_status(\"status_join\".\"ehr_id\")::json #>>'{other_details}' as \"/ehr_status/other_details\" " +
-//                        "from \"ehr\".\"entry\" " +
-//                        "right outer join \"ehr\".\"composition\" as \"composition_join\" on \"composition_join\".\"id\" = \"ehr\".\"entry\".\"composition_id\" " +
-//                        "right outer join \"ehr\".\"ehr\" as \"ehr_join\" on \"ehr_join\".\"id\" = \"composition_join\".\"ehr_id\" " +
-//                        "join \"ehr\".\"status\" as \"status_join\" on \"status_join\".\"ehr_id\" = \"ehr_join\".\"id\" " +
-//                        "where (\"ehr_join\".\"id\"='2a3b673f-d1b1-44c5-9e38-dcadf67ff2fc')) as \"\"",
-//                true
-//        ));
-//
-////        where with parenthesis
-//        testCases.add(new AqlTestCase(16,
-//                "select a/description[at0001]/items[openEHR-EHR-CLUSTER.test_all_types.v1]/items[at0001]/items[at0002]/items[at0003]/value/value " +
-//                        "from EHR e " +
-//                        "contains COMPOSITION c[openEHR-EHR-COMPOSITION.health_summary.v1]  " +
-//                        "contains ACTION a[openEHR-EHR-ACTION.immunisation_procedure.v1]" +
-//                        "WHERE a/description[at0001]/items[at0001]/items[at0002]/items[at0003]/value/value = true " +
-//                        "OR " +
-//                        "(" +
-//                        "a/description[at0001]/items[at0001]/items[at0002]/items[at0003]/value/value = true " +
-//                        "AND" +
-//                        " a/description[at0001]/items[at0001]/items[at0002]/items[at0003]/value/value = true" +
-//                        ")",
-//                "select " +
-//                        "(jsonb_array_elements((\"ehr\".\"entry\".\"entry\"#>>'{/composition[openEHR-EHR-COMPOSITION.health_summary.v1 and name/value=''Immunisation summary''],/content[openEHR-EHR-ACTION.immunisation_procedure.v1]}')::jsonb)#>>'{/description[at0001],/items[openEHR-EHR-CLUSTER.test_all_types.v1],0,/items[at0001],0,/items[at0002],0,/items[at0003],0,/value,value}') as \"/description[at0001]/items[openEHR-EHR-CLUSTER.test_all_types.v1]/items[at0001]/items[at0002]/items[at0003]/value/value\" from \"ehr\".\"entry\" where (\"ehr\".\"entry\".\"template_id\" = ? and (\"ehr\".\"entry\".\"entry\" @@ '\"/composition[openEHR-EHR-COMPOSITION.health_summary.v1 and name/value=''Immunisation summary'']\".\"/content[openEHR-EHR-ACTION.immunisation_procedure.v1]\".#.\"/description[at0001]\".\"/items[at0001]\".#.\"/items[at0002]\".#.\"/items[at0003]\".#.\"/value\".\"value\"=true '::jsquery " +
-//                        "OR " +
-//                        "(" +
-//                        "\"ehr\".\"entry\".\"entry\" @@ '\"/composition[openEHR-EHR-COMPOSITION.health_summary.v1 and name/value=''Immunisation summary'']\".\"/content[openEHR-EHR-ACTION.immunisation_procedure.v1]\".#.\"/description[at0001]\".\"/items[at0001]\".#.\"/items[at0002]\".#.\"/items[at0003]\".#.\"/value\".\"value\"=true '::jsquery " +
-//                        "AND " +
-//                        "\"ehr\".\"entry\".\"entry\" @@ '\"/composition[openEHR-EHR-COMPOSITION.health_summary.v1 and name/value=''Immunisation summary'']\".\"/content[openEHR-EHR-ACTION.immunisation_procedure.v1]\".#.\"/description[at0001]\".\"/items[at0001]\".#.\"/items[at0002]\".#.\"/items[at0003]\".#.\"/value\".\"value\"=true'::jsquery" +
-//                        ")" +
-//                        ")" +
-//                        ")",
-//                true
-//        ));
-//
-//        // select where from parenthese
-//        testCases.add(new AqlTestCase(17,
-//                "select a from EHR e [ehr_id/value = '4a7c01cf-bb1c-4d3d-8385-4ae0674befb1']" +
-//                        "contains COMPOSITION c[openEHR-EHR-COMPOSITION.health_summary.v1]  " +
-//                        "contains ACTION a[openEHR-EHR-ACTION.immunisation_procedure.v1]",
-//                "select (jsonb_array_elements((\"ehr\".\"entry\".\"entry\"#>>'{/composition[openEHR-EHR-COMPOSITION.health_summary.v1 and name/value=''Immunisation summary''],/content[openEHR-EHR-ACTION.immunisation_procedure.v1]}')::jsonb)#>>'{}') as \"a\" " +
-//                        "from \"ehr\".\"entry\" right outer join \"ehr\".\"composition\" as \"composition_join\" on \"composition_join\".\"id\" = \"ehr\".\"entry\".\"composition_id\" right outer join \"ehr\".\"ehr\" as \"ehr_join\" on \"ehr_join\".\"id\" = \"composition_join\".\"ehr_id\" " +
-//                        "where (\"ehr\".\"entry\".\"template_id\" = ? " +
-//                        "and (\"ehr_join\".\"id\"='4a7c01cf-bb1c-4d3d-8385-4ae0674befb1'))",
-//                true));
-//
-//        // select where from parenthese and where
-//        testCases.add(new AqlTestCase(18,
-//                "select a from EHR e [ehr_id/value = '4a7c01cf-bb1c-4d3d-8385-4ae0674befb1']" +
-//                        "contains COMPOSITION c[openEHR-EHR-COMPOSITION.health_summary.v1]  " +
-//                        "contains ACTION a[openEHR-EHR-ACTION.immunisation_procedure.v1] " +
-//                        "where c/template_id='openEHR-EHR-COMPOSITION.health_summary.v1'",
-//                "select (jsonb_array_elements((\"ehr\".\"entry\".\"entry\"#>>'{/composition[openEHR-EHR-COMPOSITION.health_summary.v1 and name/value=''Immunisation summary''],/content[openEHR-EHR-ACTION.immunisation_procedure.v1]}')::jsonb)#>>'{}') as \"a\" " +
-//                        "from \"ehr\".\"entry\" right outer join \"ehr\".\"composition\" as \"composition_join\" on \"composition_join\".\"id\" = \"ehr\".\"entry\".\"composition_id\" right outer join \"ehr\".\"ehr\" as \"ehr_join\" on \"ehr_join\".\"id\" = \"composition_join\".\"ehr_id\" " +
-//                        "where (\"ehr\".\"entry\".\"template_id\" = ? " +
-//                        "and (\"ehr\".\"entry\".\"template_id\"='openEHR-EHR-COMPOSITION.health_summary.v1' " +
-//                        "and \"ehr_join\".\"id\"='4a7c01cf-bb1c-4d3d-8385-4ae0674befb1'))",
-//                true));
-//
-//
-//        testCases.add(new AqlTestCase(19,
-//                "select c/category from EHR e [ehr_id/value = '4a7c01cf-bb1c-4d3d-8385-4ae0674befb1']" +
-//                        "contains COMPOSITION c[openEHR-EHR-COMPOSITION.health_summary.v1]",
-//                "select ehr.js_concept(\"ehr\".\"entry\".\"category\")::text as \"/category\" " +
-//                        "from \"ehr\".\"entry\" right outer join \"ehr\".\"composition\" as \"composition_join\" on \"composition_join\".\"id\" = \"ehr\".\"entry\".\"composition_id\" right outer join \"ehr\".\"ehr\" as \"ehr_join\" on \"ehr_join\".\"id\" = \"composition_join\".\"ehr_id\"" +
-//                        "where (\"ehr\".\"entry\".\"template_id\" = ? and (\"ehr_join\".\"id\"='4a7c01cf-bb1c-4d3d-8385-4ae0674befb1'))",
-//                true));
-//
-//        testCases.add(new AqlTestCase(20,
-//                "select c/category/defining_code from EHR e [ehr_id/value = '4a7c01cf-bb1c-4d3d-8385-4ae0674befb1']" +
-//                        "contains COMPOSITION c[openEHR-EHR-COMPOSITION.health_summary.v1]",
-//                "select ehr.js_concept(\"ehr\".\"entry\".\"category\")::json #>>'{defining_code}' as \"/category/defining_code\" " +
-//                        "from \"ehr\".\"entry\" right outer join \"ehr\".\"composition\" as \"composition_join\" on \"composition_join\".\"id\" = \"ehr\".\"entry\".\"composition_id\" right outer join \"ehr\".\"ehr\" as \"ehr_join\" on \"ehr_join\".\"id\" = \"composition_join\".\"ehr_id\"" +
-//                        "where (\"ehr\".\"entry\".\"template_id\" = ? and (\"ehr_join\".\"id\"='4a7c01cf-bb1c-4d3d-8385-4ae0674befb1'))",
-//                true));
-//
-//
-//        testCases.add(new AqlTestCase(21,
-//                "select c/category/defining_code/terminology_id/value from EHR e [ehr_id/value = '4a7c01cf-bb1c-4d3d-8385-4ae0674befb1']" +
-//                        "contains COMPOSITION c[openEHR-EHR-COMPOSITION.health_summary.v1]",
-//                "select ehr.js_concept(\"ehr\".\"entry\".\"category\")::json #>>'{defining_code,terminology_id,value}' as \"/category/defining_code/terminology_id/value\" " +
-//                        "from \"ehr\".\"entry\" right outer join \"ehr\".\"composition\" as \"composition_join\" on \"composition_join\".\"id\" = \"ehr\".\"entry\".\"composition_id\" right outer join \"ehr\".\"ehr\" as \"ehr_join\" on \"ehr_join\".\"id\" = \"composition_join\".\"ehr_id\"" +
-//                        "where (\"ehr\".\"entry\".\"template_id\" = ? and (\"ehr_join\".\"id\"='4a7c01cf-bb1c-4d3d-8385-4ae0674befb1'))",
-//                false));
-//
-//
-//        testCases.add(new AqlTestCase(22,
-//                "select count(a/description[at0001]/items[openEHR-EHR-CLUSTER.test_all_types.v1]/items[at0001]/items[at0002]/items[at0003]/value/value," +
-//                        "a/description[at0001]/items[openEHR-EHR-CLUSTER.test_all_types.v1]/items[at0001]/items[at0002]/items[at0004]/value/value)" +
-//                        "from EHR e " +
-//                        "contains COMPOSITION c[openEHR-EHR-COMPOSITION.health_summary.v1]  " +
-//                        "contains ACTION a[openEHR-EHR-ACTION.immunisation_procedure.v1]",
-//                "select count(\"_FCT_ARG_0\",\"_FCT_ARG_1\") as \"count\" from (select (jsonb_array_elements((\"ehr\".\"entry\".\"entry\"#>>'{/composition[openEHR-EHR-COMPOSITION.health_summary.v1 and name/value=''Immunisation summary''],/content[openEHR-EHR-ACTION.immunisation_procedure.v1]}')::jsonb)#>>'{/description[at0001],/items[openEHR-EHR-CLUSTER.test_all_types.v1],0,/items[at0001],0,/items[at0002],0,/items[at0004],0,/value,value}') as \"_FCT_ARG_1\", (jsonb_array_elements((\"ehr\".\"entry\".\"entry\"#>>'{/composition[openEHR-EHR-COMPOSITION.health_summary.v1 and name/value=''Immunisation summary''],/content[openEHR-EHR-ACTION.immunisation_procedure.v1]}')::jsonb)#>>'{/description[at0001],/items[openEHR-EHR-CLUSTER.test_all_types.v1],0,/items[at0001],0,/items[at0002],0,/items[at0003],0,/value,value}') as \"_FCT_ARG_0\" from \"ehr\".\"entry\" where \"ehr\".\"entry\".\"template_id\" = ?) as \"\"",
-//                true
-//        ));
-//
-//        testCases.add(new AqlTestCase(23,
-//                "SELECT count(e/time_created) FROM EHR e",
-//                "select count(DISTINCT \"_FCT_ARG_0\") as \"count\" from (select ehr.js_dv_date_time(\"ehr_join\".\"date_created\",\"ehr_join\".\"date_created_tzid\")::text as \"_FCT_ARG_0\" from \"ehr\".\"entry\" right outer join \"ehr\".\"composition\" as \"composition_join\" on \"composition_join\".\"id\" = \"ehr\".\"entry\".\"composition_id\" right outer join \"ehr\".\"ehr\" as \"ehr_join\" on \"ehr_join\".\"id\" = \"composition_join\".\"ehr_id\") as \"\"",
-//                true
-//        ));
-//
-//        //EXISTS
-//        testCases.add(new AqlTestCase(24,
-//                "select c\n" +
-//                        "from EHR e\n" +
-//                        "contains COMPOSITION c[openEHR-EHR-COMPOSITION.health_summary.v1]\n" +
-//                        "WHERE NOT EXISTS c/content[openEHR-EHR-ADMIN_ENTRY.hospitalization.v0]",
-//                "select ehr.js_composition(composition_join.id,'local')::text as \"c\" from \"ehr\".\"entry\" right outer join \"ehr\".\"composition\" as \"composition_join\" on \"composition_join\".\"id\" = \"ehr\".\"entry\".\"composition_id\" where (\"ehr\".\"entry\".\"template_id\" = ? and (\"ehr\".\"entry\".\"entry\" #>> '{/composition[openEHR-EHR-COMPOSITION.health_summary.v1 and name/value=''Immunisation summary''],/content[openEHR-EHR-ADMIN_ENTRY.hospitalization.v0]}'IS NULL))",
-//                true
-//        ));
-=======
 
         //WHERE clause from node predicate
         testCases.add(new AqlTestCase(15,
@@ -621,17 +346,15 @@
                         "where (\"ehr\".\"entry\".\"template_id\" = ? and (\"ehr_join\".\"id\"='4a7c01cf-bb1c-4d3d-8385-4ae0674befb1'))",
                 true));
 
->>>>>>> c0a07386
-
-        testCases.add(new AqlTestCase(25,
-                "select c/feeder_audit/originating_system_audit/system_id from EHR e " +
+      
+        testCases.add(new AqlTestCase(21,
+                "select c/category/defining_code/terminology_id/value from EHR e [ehr_id/value = '4a7c01cf-bb1c-4d3d-8385-4ae0674befb1']" +
                         "contains COMPOSITION c[openEHR-EHR-COMPOSITION.health_summary.v1]",
-                "select (\"composition_join\".\"feeder_audit\")::json #>>'{originating_system_audit,system_id}' as \"/feeder_audit/originating_system_audit/system_id\" from \"ehr\".\"entry\" where \"ehr\".\"entry\".\"template_id\" = ?",
-                false));
-
-<<<<<<< HEAD
-=======
-
+                "select ehr.js_concept(\"ehr\".\"entry\".\"category\")::json #>>'{defining_code,terminology_id,value}' as \"/category/defining_code/terminology_id/value\" " +
+                        "from \"ehr\".\"entry\" right outer join \"ehr\".\"composition\" as \"composition_join\" on \"composition_join\".\"id\" = \"ehr\".\"entry\".\"composition_id\" right outer join \"ehr\".\"ehr\" as \"ehr_join\" on \"ehr_join\".\"id\" = \"composition_join\".\"ehr_id\"" +
+                        "where (\"ehr\".\"entry\".\"template_id\" = ? and (\"ehr_join\".\"id\"='4a7c01cf-bb1c-4d3d-8385-4ae0674befb1'))",
+                false));
+      
         testCases.add(new AqlTestCase(22,
                 "select count(a/description[at0001]/items[openEHR-EHR-CLUSTER.test_all_types.v1]/items[at0001]/items[at0002]/items[at0003]/value/value," +
                         "a/description[at0001]/items[openEHR-EHR-CLUSTER.test_all_types.v1]/items[at0001]/items[at0002]/items[at0004]/value/value)" +
@@ -658,7 +381,13 @@
                 true
         ));
 
->>>>>>> c0a07386
+
+        testCases.add(new AqlTestCase(25,
+                "select c/feeder_audit/originating_system_audit/system_id from EHR e " +
+                        "contains COMPOSITION c[openEHR-EHR-COMPOSITION.health_summary.v1]",
+                "select (\"composition_join\".\"feeder_audit\")::json #>>'{originating_system_audit,system_id}' as \"/feeder_audit/originating_system_audit/system_id\" from \"ehr\".\"entry\" where \"ehr\".\"entry\".\"template_id\" = ?",
+                false));
+
         //NOT EXISTS
 //        testCases.add(new AqlTestCase(25,
 //                "select c\n" +
