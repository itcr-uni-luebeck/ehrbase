<?xml version="1.0" encoding="UTF-8"?>
<!-- Copyright (C) 2019 Vitasystems GmbH and Hannover Medical School. This 
	file is part of Project EHRbase Licensed under the Apache License, Version 
	2.0 (the "License"); you may not use this file except in compliance with 
	the License. You may obtain a copy of the License at http://www.apache.org/licenses/LICENSE-2.0 
	Unless required by applicable law or agreed to in writing, software distributed 
	under the License is distributed on an "AS IS" BASIS, WITHOUT WARRANTIES 
	OR CONDITIONS OF ANY KIND, either express or implied. See the License for 
	the specific language governing permissions and limitations under the License. -->
<project xmlns="http://maven.apache.org/POM/4.0.0"
	xmlns:xsi="http://www.w3.org/2001/XMLSchema-instance"
	xsi:schemaLocation="http://maven.apache.org/POM/4.0.0 http://maven.apache.org/xsd/maven-4.0.0.xsd">
	<parent>
		<artifactId>server</artifactId>
		<groupId>org.ehrbase.openehr</groupId>
		<version>0.13.0</version>
		<relativePath>../pom.xml</relativePath>
	</parent>
	<modelVersion>4.0.0</modelVersion>

	<artifactId>service</artifactId>

	<dependencies>
		<dependency>
			<groupId>org.springframework.boot</groupId>
			<artifactId>spring-boot-starter-web</artifactId>
		</dependency>
		<dependency>
			<groupId>org.springframework</groupId>
			<artifactId>spring-jdbc</artifactId>
		</dependency>
		<dependency>
			<groupId>org.springframework</groupId>
			<artifactId>spring-tx</artifactId>
		</dependency>
		<dependency>
			<groupId>org.ehrbase.openehr</groupId>
			<artifactId>api</artifactId>
		</dependency>
		<dependency>
			<groupId>com.github.ehrbase.openEHR_SDK</groupId>
			<artifactId>serialisation</artifactId>
		</dependency>
		<dependency>
			<groupId>com.github.openEHR</groupId>
			<artifactId>archie</artifactId>
		</dependency>
		<dependency>
			<groupId>com.github.ehrbase.openEHR_SDK</groupId>
			<artifactId>opt-1.4</artifactId>
		</dependency>
		<dependency>
			<groupId>org.ehrbase.openehr</groupId>
			<artifactId>jooq-pg</artifactId>
		</dependency>
		<dependency>
			<groupId>com.github.ehrbase.openEHR_SDK</groupId>
			<artifactId>validation</artifactId>
		</dependency>
		<dependency>
			<groupId>org.postgresql</groupId>
			<artifactId>postgresql</artifactId>
		</dependency>

<<<<<<< HEAD
        <dependency>
            <groupId>org.jooq</groupId>
            <artifactId>jooq</artifactId>
        </dependency>
        <dependency>
            <groupId>org.apache.commons</groupId>
            <artifactId>commons-collections4</artifactId>
        </dependency>
        <dependency>
            <groupId>commons-io</groupId>
            <artifactId>commons-io</artifactId>
        </dependency>
        <dependency>
            <groupId>com.google.code.gson</groupId>
            <artifactId>gson</artifactId>
        </dependency>
        <dependency>
            <groupId>org.apache.logging.log4j</groupId>
            <artifactId>log4j-api</artifactId>
        </dependency>
        <dependency>
            <groupId>org.apache.logging.log4j</groupId>
            <artifactId>log4j-core</artifactId>
        </dependency>
        <dependency>
            <groupId>joda-time</groupId>
            <artifactId>joda-time</artifactId>
        </dependency>
        <dependency>
            <groupId>org.antlr</groupId>
            <artifactId>antlr4-runtime</artifactId>
        </dependency>
        <dependency>
            <groupId>javax.cache</groupId>
            <artifactId>cache-api</artifactId>
        </dependency>
        <dependency>
            <groupId>org.ehcache</groupId>
            <artifactId>ehcache</artifactId>
        </dependency>
        <dependency>
            <groupId>org.apache.commons</groupId>
            <artifactId>commons-lang3</artifactId>
        </dependency>
        <dependency>
            <groupId>com.jayway.jsonpath</groupId>
            <artifactId>json-path</artifactId>
        </dependency>
        <!-- Test-->
        <dependency>
            <groupId>junit</groupId>
            <artifactId>junit</artifactId>
            <scope>test</scope>
        </dependency>
        <dependency>
            <groupId>org.assertj</groupId>
            <artifactId>assertj-core</artifactId>
            <scope>test</scope>
        </dependency>
        <dependency>
            <groupId>org.mockito</groupId>
            <artifactId>mockito-core</artifactId>
            <scope>test</scope>
        </dependency>
        <dependency>
            <groupId>com.github.ehrbase.openEHR_SDK</groupId>
            <artifactId>test-data</artifactId>
            <scope>test</scope>
        </dependency>
    </dependencies>
=======
		<dependency>
			<groupId>org.jooq</groupId>
			<artifactId>jooq</artifactId>
		</dependency>
		<dependency>
			<groupId>org.apache.commons</groupId>
			<artifactId>commons-collections4</artifactId>
		</dependency>
		<dependency>
			<groupId>commons-io</groupId>
			<artifactId>commons-io</artifactId>
		</dependency>
		<dependency>
			<groupId>com.google.code.gson</groupId>
			<artifactId>gson</artifactId>
		</dependency>
		<dependency>
			<groupId>org.apache.logging.log4j</groupId>
			<artifactId>log4j-api</artifactId>
		</dependency>
		<dependency>
			<groupId>org.apache.logging.log4j</groupId>
			<artifactId>log4j-core</artifactId>
		</dependency>
		<dependency>
			<groupId>joda-time</groupId>
			<artifactId>joda-time</artifactId>
		</dependency>
		<dependency>
			<groupId>org.antlr</groupId>
			<artifactId>antlr4-runtime</artifactId>
		</dependency>
		<dependency>
			<groupId>javax.cache</groupId>
			<artifactId>cache-api</artifactId>
		</dependency>
		<dependency>
			<groupId>org.ehcache</groupId>
			<artifactId>ehcache</artifactId>
		</dependency>
		<dependency>
			<groupId>org.apache.commons</groupId>
			<artifactId>commons-lang3</artifactId>
		</dependency>
		<dependency>
			<groupId>com.jayway.jsonpath</groupId>
			<artifactId>json-path</artifactId>
		</dependency>
		<!-- Test -->
		<dependency>
			<groupId>junit</groupId>
			<artifactId>junit</artifactId>
			<scope>test</scope>
		</dependency>
		<dependency>
			<groupId>org.slf4j</groupId>
			<artifactId>slf4j-simple</artifactId>
			<scope>test</scope>
		</dependency>
		<dependency>
			<groupId>org.assertj</groupId>
			<artifactId>assertj-core</artifactId>
			<scope>test</scope>
		</dependency>
		<dependency>
			<groupId>org.mockito</groupId>
			<artifactId>mockito-core</artifactId>
			<scope>test</scope>
		</dependency>
		<dependency>
			<groupId>com.github.ehrbase.openEHR_SDK</groupId>
			<artifactId>test-data</artifactId>
			<scope>test</scope>
		</dependency>
		<dependency>
			<groupId>com.github.tomakehurst</groupId>
			<artifactId>wiremock-jre8</artifactId>
			<version>2.26.3</version>
			<scope>test</scope>
		</dependency>
	</dependencies>
>>>>>>> dfb5673c

	<build>
		<plugins>
			<plugin>
				<groupId>org.antlr</groupId>
				<artifactId>antlr4-maven-plugin</artifactId>
			</plugin>
		</plugins>
	</build>

</project><|MERGE_RESOLUTION|>--- conflicted
+++ resolved
@@ -1,68 +1,72 @@
 <?xml version="1.0" encoding="UTF-8"?>
-<!-- Copyright (C) 2019 Vitasystems GmbH and Hannover Medical School. This 
-	file is part of Project EHRbase Licensed under the Apache License, Version 
-	2.0 (the "License"); you may not use this file except in compliance with 
-	the License. You may obtain a copy of the License at http://www.apache.org/licenses/LICENSE-2.0 
-	Unless required by applicable law or agreed to in writing, software distributed 
-	under the License is distributed on an "AS IS" BASIS, WITHOUT WARRANTIES 
-	OR CONDITIONS OF ANY KIND, either express or implied. See the License for 
-	the specific language governing permissions and limitations under the License. -->
+<!--
+ Copyright (C) 2019 Vitasystems GmbH and Hannover Medical School.
+ This file is part of Project EHRbase
+ Licensed under the Apache License, Version 2.0 (the "License");
+ you may not use this file except in compliance with the License.
+ You may obtain a copy of the License at
+ http://www.apache.org/licenses/LICENSE-2.0
+ Unless required by applicable law or agreed to in writing, software
+ distributed under the License is distributed on an "AS IS" BASIS,
+ WITHOUT WARRANTIES OR CONDITIONS OF ANY KIND, either express or implied.
+ See the License for the specific language governing permissions and
+ limitations under the License.
+-->
 <project xmlns="http://maven.apache.org/POM/4.0.0"
-	xmlns:xsi="http://www.w3.org/2001/XMLSchema-instance"
-	xsi:schemaLocation="http://maven.apache.org/POM/4.0.0 http://maven.apache.org/xsd/maven-4.0.0.xsd">
-	<parent>
-		<artifactId>server</artifactId>
-		<groupId>org.ehrbase.openehr</groupId>
-		<version>0.13.0</version>
-		<relativePath>../pom.xml</relativePath>
-	</parent>
-	<modelVersion>4.0.0</modelVersion>
+         xmlns:xsi="http://www.w3.org/2001/XMLSchema-instance"
+         xsi:schemaLocation="http://maven.apache.org/POM/4.0.0 http://maven.apache.org/xsd/maven-4.0.0.xsd">
+    <parent>
+        <artifactId>server</artifactId>
+        <groupId>org.ehrbase.openehr</groupId>
+        <version>0.13.0</version>
+        <relativePath>../pom.xml</relativePath>
+    </parent>
+    <modelVersion>4.0.0</modelVersion>
 
-	<artifactId>service</artifactId>
+    <artifactId>service</artifactId>
 
-	<dependencies>
-		<dependency>
-			<groupId>org.springframework.boot</groupId>
-			<artifactId>spring-boot-starter-web</artifactId>
-		</dependency>
-		<dependency>
-			<groupId>org.springframework</groupId>
-			<artifactId>spring-jdbc</artifactId>
-		</dependency>
-		<dependency>
-			<groupId>org.springframework</groupId>
-			<artifactId>spring-tx</artifactId>
-		</dependency>
-		<dependency>
-			<groupId>org.ehrbase.openehr</groupId>
-			<artifactId>api</artifactId>
-		</dependency>
-		<dependency>
-			<groupId>com.github.ehrbase.openEHR_SDK</groupId>
-			<artifactId>serialisation</artifactId>
-		</dependency>
-		<dependency>
-			<groupId>com.github.openEHR</groupId>
-			<artifactId>archie</artifactId>
-		</dependency>
-		<dependency>
-			<groupId>com.github.ehrbase.openEHR_SDK</groupId>
-			<artifactId>opt-1.4</artifactId>
-		</dependency>
-		<dependency>
-			<groupId>org.ehrbase.openehr</groupId>
-			<artifactId>jooq-pg</artifactId>
-		</dependency>
-		<dependency>
-			<groupId>com.github.ehrbase.openEHR_SDK</groupId>
-			<artifactId>validation</artifactId>
-		</dependency>
-		<dependency>
-			<groupId>org.postgresql</groupId>
-			<artifactId>postgresql</artifactId>
-		</dependency>
+    <dependencies>
+        <dependency>
+            <groupId>org.springframework.boot</groupId>
+            <artifactId>spring-boot-starter-web</artifactId>
+        </dependency>
+        <dependency>
+            <groupId>org.springframework</groupId>
+            <artifactId>spring-jdbc</artifactId>
+        </dependency>
+        <dependency>
+            <groupId>org.springframework</groupId>
+            <artifactId>spring-tx</artifactId>
+        </dependency>
+        <dependency>
+            <groupId>org.ehrbase.openehr</groupId>
+            <artifactId>api</artifactId>
+        </dependency>
+        <dependency>
+            <groupId>com.github.ehrbase.openEHR_SDK</groupId>
+            <artifactId>serialisation</artifactId>
+        </dependency>
+        <dependency>
+            <groupId>com.github.openEHR</groupId>
+            <artifactId>archie</artifactId>
+        </dependency>
+        <dependency>
+            <groupId>com.github.ehrbase.openEHR_SDK</groupId>
+            <artifactId>opt-1.4</artifactId>
+        </dependency>
+        <dependency>
+            <groupId>org.ehrbase.openehr</groupId>
+            <artifactId>jooq-pg</artifactId>
+        </dependency>
+        <dependency>
+            <groupId>com.github.ehrbase.openEHR_SDK</groupId>
+            <artifactId>validation</artifactId>
+        </dependency>
+        <dependency>
+            <groupId>org.postgresql</groupId>
+            <artifactId>postgresql</artifactId>
+        </dependency>
 
-<<<<<<< HEAD
         <dependency>
             <groupId>org.jooq</groupId>
             <artifactId>jooq</artifactId>
@@ -133,89 +137,6 @@
             <scope>test</scope>
         </dependency>
     </dependencies>
-=======
-		<dependency>
-			<groupId>org.jooq</groupId>
-			<artifactId>jooq</artifactId>
-		</dependency>
-		<dependency>
-			<groupId>org.apache.commons</groupId>
-			<artifactId>commons-collections4</artifactId>
-		</dependency>
-		<dependency>
-			<groupId>commons-io</groupId>
-			<artifactId>commons-io</artifactId>
-		</dependency>
-		<dependency>
-			<groupId>com.google.code.gson</groupId>
-			<artifactId>gson</artifactId>
-		</dependency>
-		<dependency>
-			<groupId>org.apache.logging.log4j</groupId>
-			<artifactId>log4j-api</artifactId>
-		</dependency>
-		<dependency>
-			<groupId>org.apache.logging.log4j</groupId>
-			<artifactId>log4j-core</artifactId>
-		</dependency>
-		<dependency>
-			<groupId>joda-time</groupId>
-			<artifactId>joda-time</artifactId>
-		</dependency>
-		<dependency>
-			<groupId>org.antlr</groupId>
-			<artifactId>antlr4-runtime</artifactId>
-		</dependency>
-		<dependency>
-			<groupId>javax.cache</groupId>
-			<artifactId>cache-api</artifactId>
-		</dependency>
-		<dependency>
-			<groupId>org.ehcache</groupId>
-			<artifactId>ehcache</artifactId>
-		</dependency>
-		<dependency>
-			<groupId>org.apache.commons</groupId>
-			<artifactId>commons-lang3</artifactId>
-		</dependency>
-		<dependency>
-			<groupId>com.jayway.jsonpath</groupId>
-			<artifactId>json-path</artifactId>
-		</dependency>
-		<!-- Test -->
-		<dependency>
-			<groupId>junit</groupId>
-			<artifactId>junit</artifactId>
-			<scope>test</scope>
-		</dependency>
-		<dependency>
-			<groupId>org.slf4j</groupId>
-			<artifactId>slf4j-simple</artifactId>
-			<scope>test</scope>
-		</dependency>
-		<dependency>
-			<groupId>org.assertj</groupId>
-			<artifactId>assertj-core</artifactId>
-			<scope>test</scope>
-		</dependency>
-		<dependency>
-			<groupId>org.mockito</groupId>
-			<artifactId>mockito-core</artifactId>
-			<scope>test</scope>
-		</dependency>
-		<dependency>
-			<groupId>com.github.ehrbase.openEHR_SDK</groupId>
-			<artifactId>test-data</artifactId>
-			<scope>test</scope>
-		</dependency>
-		<dependency>
-			<groupId>com.github.tomakehurst</groupId>
-			<artifactId>wiremock-jre8</artifactId>
-			<version>2.26.3</version>
-			<scope>test</scope>
-		</dependency>
-	</dependencies>
->>>>>>> dfb5673c
 
 	<build>
 		<plugins>
