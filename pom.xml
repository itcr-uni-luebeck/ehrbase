<!--
 Copyright (C) 2019 Vitasystems GmbH and Hannover Medical School.

 This file is part of Project EHRbase

 Licensed under the Apache License, Version 2.0 (the "License");
 you may not use this file except in compliance with the License.
 You may obtain a copy of the License at

 http://www.apache.org/licenses/LICENSE-2.0

 Unless required by applicable law or agreed to in writing, software
 distributed under the License is distributed on an "AS IS" BASIS,
 WITHOUT WARRANTIES OR CONDITIONS OF ANY KIND, either express or implied.
 See the License for the specific language governing permissions and
 limitations under the License.
-->
<project>
    <modelVersion>4.0.0</modelVersion>
    <packaging>pom</packaging>
    <groupId>org.ehrbase.openehr</groupId>
    <artifactId>server</artifactId>
    <version>0.14.0</version>

    <name>${project.groupId}:${project.artifactId}</name>
    <description>EHRbase is a Free, Libre, Open Source openEHR Clinical Data Repository</description>
    <url>https://ehrbase.org</url>

    <modules>
        <module>service</module>
        <module>rest-ehr-scape</module>
        <module>rest-openehr</module>
        <module>application</module>
        <module>base</module>
        <module>api</module>
        <module>jooq-pq</module>
        <module>test-coverage</module>
    </modules>

    <licenses>
        <license>
            <name>The Apache License, Version 2.0</name>
            <url>http://www.apache.org/licenses/LICENSE-2.0.txt</url>
        </license>
    </licenses>

    <distributionManagement>
        <snapshotRepository>
            <id>ossrh</id>
            <url>https://oss.sonatype.org/content/repositories/snapshots</url>
        </snapshotRepository>
        <repository>
            <id>ossrh</id>
            <url>https://oss.sonatype.org/service/local/staging/deploy/maven2/</url>
        </repository>
    </distributionManagement>

    <developers>
        <developer>
            <name>Stefan Spiska</name>
            <email>stefan.spiska@vitagroup.ag</email>
            <organization>vitasystems GmbH</organization>
            <organizationUrl>https://www.vitagroup.ag/</organizationUrl>
        </developer>
        <developer>
            <name>Axel Siebert</name>
            <email>axel.siebert@vitasystems.de</email>
            <organization>vitasystems GmbH</organization>
            <organizationUrl>https://www.vitagroup.ag/</organizationUrl>
        </developer>
        <developer>
            <name>Wladislaw Wagner</name>
            <email>wladislaw.wagner@vitasystems.de</email>
            <organization>vitasystems GmbH</organization>
            <organizationUrl>https://www.vitagroup.ag/</organizationUrl>
        </developer>
        <developer>
            <name>Luis Marco-Ruiz</name>
            <email>luis.marco-ruiz@plri.de</email>
            <organization>Hannover Medical School</organization>
            <organizationUrl>https://plri.de/</organizationUrl>
        </developer>
        <developer>
            <name>Jake Smolka</name>
            <email>jake.smolka@plri.de</email>
            <organization>Hannover Medical School</organization>
            <organizationUrl>https://plri.de/</organizationUrl>
        </developer>
        <developer>
            <name>Pablo Pazos</name>
            <email>pablo.pazos@cabolabs.com</email>
            <organization>Hannover Medical School</organization>
            <organizationUrl>https://plri.de/</organizationUrl>
        </developer>
        <developer>
            <name>Christian Chevalley</name>
            <email>christian@adoc.co.th</email>
            <organization>Hannover Medical School</organization>
            <organizationUrl>https://plri.de/</organizationUrl>
        </developer>
    </developers>

    <scm>
        <connection>scm:git:git://github.com/ehrbase/ehrbase.git</connection>
        <developerConnection>scm:git:ssh://github.com:ehrbase/ehrbase.git</developerConnection>
        <url>https://github.com/ehrbase/ehrbase</url>
    </scm>

    <repositories>
        <repository>
            <id>jitpack.io</id>
            <url>https://jitpack.io</url>
        </repository>
    </repositories>

    <properties>
        <maven.compiler.release>11</maven.compiler.release>
        <maven.compiler.source>11</maven.compiler.source>
        <maven.compiler.target>11</maven.compiler.target>
        <commons.io.version>2.6</commons.io.version>
        <commons.lang3.version>3.11</commons.lang3.version>
<<<<<<< HEAD
=======
        <archie.version>738152e</archie.version>
>>>>>>> 48d146de
        <assertj.core>3.11.1</assertj.core>
        <json.path.version>2.4.0</json.path.version>
        <jooq.version>3.12.3</jooq.version>
        <jackson.version>2.11.2</jackson.version>
        <keycloak.version>4.0.0.Final</keycloak.version>
        <springfox.version>2.9.2</springfox.version>
        <springfox-snapshot.version>3.0.0-SNAPSHOT</springfox-snapshot.version>
        <swagger.version>1.6.2</swagger.version>
        <swagger-snapshot.version>2.0.0-rc2</swagger-snapshot.version>
<<<<<<< HEAD
        <postgressql.version>42.2.5</postgressql.version>
        <ehrbase.sdk.version>ab5b9da</ehrbase.sdk.version>
=======
        <postgressql.version>42.2.18</postgressql.version>
        <ehrbase.sdk.version>29b57aa</ehrbase.sdk.version>
>>>>>>> 48d146de
        <flyway.version>6.5.7</flyway.version>
        <joda.version>2.10.6</joda.version>
        <database.name>ehrbase</database.name>
        <database.user>ehrbase</database.user>
        <database.pass>ehrbase</database.pass>
        <database.port>5432</database.port>
        <database.host>localhost</database.host>
        <spring-boot.version>2.3.5.RELEASE</spring-boot.version>
        <jacoco.version>0.8.6</jacoco.version>
        <surefire.version>3.0.0-M5</surefire.version>
        <failsafe.version>3.0.0-M5</failsafe.version>
        <prometheus.version>1.6.1</prometheus.version>

        <skipIntegrationTests>true</skipIntegrationTests>
        <include.tests>**/*Test.java</include.tests>
        <test.profile>unit</test.profile>
    </properties>

    <!-- Spring Boot starter parent is taking over most parts of the dependency management -->
    <parent>
        <groupId>org.springframework.boot</groupId>
        <artifactId>spring-boot-starter-parent</artifactId>
        <version>2.3.5.RELEASE</version>
<<<<<<< HEAD
        <relativePath />
=======
        <relativePath/>
>>>>>>> 48d146de
        <!-- lookup parent from repository -->
    </parent>

    <dependencyManagement>
        <dependencies>
            <!-- modules -->
            <dependency>
                <groupId>org.ehrbase.openehr</groupId>
                <artifactId>base</artifactId>
                <version>${project.version}</version>
            </dependency>
            <dependency>
                <groupId>org.ehrbase.openehr</groupId>
                <artifactId>service</artifactId>
                <version>${project.version}</version>
            </dependency>
            <dependency>
                <groupId>org.ehrbase.openehr</groupId>
                <artifactId>rest-ehr-scape</artifactId>
                <version>${project.version}</version>
            </dependency>
            <dependency>
                <groupId>org.ehrbase.openehr</groupId>
                <artifactId>rest-openehr</artifactId>
                <version>${project.version}</version>
            </dependency>
            <dependency>
                <groupId>org.ehrbase.openehr</groupId>
                <artifactId>application</artifactId>
                <version>${project.version}</version>
            </dependency>
            <dependency>
                <groupId>org.ehrbase.openehr</groupId>
                <artifactId>api</artifactId>
                <version>${project.version}</version>
            </dependency>
            <dependency>
                <groupId>org.ehrbase.openehr</groupId>
                <artifactId>jooq-pg</artifactId>
                <version>${project.version}</version>
            </dependency>


            <!-- sdk -->
            <dependency>
                <groupId>com.github.ehrbase.openEHR_SDK</groupId>
                <artifactId>response-dto</artifactId>
                <version>${ehrbase.sdk.version}</version>
            </dependency>
            <dependency>
                <groupId>com.github.ehrbase.openEHR_SDK</groupId>
                <artifactId>opt-1.4</artifactId>
                <version>${ehrbase.sdk.version}</version>
            </dependency>
            <dependency>
                <groupId>com.github.ehrbase.openEHR_SDK</groupId>
                <artifactId>serialisation</artifactId>
                <version>${ehrbase.sdk.version}</version>
            </dependency>
            <dependency>
                <groupId>com.github.ehrbase.openEHR_SDK</groupId>
                <artifactId>terminology</artifactId>
                <version>${ehrbase.sdk.version}</version>
            </dependency>
            <dependency>
                <groupId>com.github.ehrbase.openEHR_SDK</groupId>
                <artifactId>validation</artifactId>
                <version>${ehrbase.sdk.version}</version>
            </dependency>
            <dependency>
                <groupId>com.github.ehrbase.openEHR_SDK</groupId>
                <artifactId>web-template</artifactId>
                <version>${ehrbase.sdk.version}</version>
            </dependency>
            <dependency>
                <groupId>com.github.ehrbase.openEHR_SDK</groupId>
                <artifactId>test-data</artifactId>
                <version>${ehrbase.sdk.version}</version>
                <scope>test</scope>
            </dependency>


            <dependency>
                <groupId>org.postgresql</groupId>
                <artifactId>postgresql</artifactId>
                <version>${postgressql.version}</version>
            </dependency>
            <dependency>
                <groupId>commons-io</groupId>
                <artifactId>commons-io</artifactId>
                <version>${commons.io.version}</version>
            </dependency>
            <dependency>
                <groupId>org.apache.commons</groupId>
                <artifactId>commons-lang3</artifactId>
                <version>${commons.lang3.version}</version>
            </dependency>
            <dependency>
                <groupId>org.jooq</groupId>
                <artifactId>jooq</artifactId>
                <version>${jooq.version}</version>
                <scope>compile</scope>
            </dependency>
            <dependency>
                <groupId>org.jooq</groupId>
                <artifactId>jooq-codegen-maven</artifactId>
                <version>${jooq.version}</version>
            </dependency>
            <dependency>
                <groupId>org.antlr</groupId>
                <artifactId>antlr4-runtime</artifactId>
                <version>4.7.1</version>
            </dependency>
            <dependency>
                <groupId>com.jayway.jsonpath</groupId>
                <artifactId>json-path</artifactId>
                <version>${json.path.version}</version>
            </dependency>
            <dependency>
                <groupId>com.github.openEHR</groupId>
                <artifactId>archie</artifactId>
                <version>${archie.version}</version>
            </dependency>
            <dependency>
                <groupId>org.apache.commons</groupId>
                <artifactId>commons-collections4</artifactId>
                <version>4.1</version>
            </dependency>
            <dependency>
                <groupId>com.fasterxml.jackson.datatype</groupId>
                <artifactId>jackson-datatype-jsr310</artifactId>
                <version>2.9.10</version>
            </dependency>
            <dependency>
                <groupId>com.google.code.gson</groupId>
                <artifactId>gson</artifactId>
                <version>2.8.6</version>
            </dependency>
            <dependency>
                <groupId>org.apache.velocity</groupId>
                <artifactId>velocity</artifactId>
                <version>1.5</version>
            </dependency>
            <dependency>
                <groupId>io.springfox</groupId>
                <artifactId>springfox-swagger2</artifactId>
                <version>${springfox.version}</version>
                <!-- excluding and adding them with a custom version later resolves:
                https://github.com/springfox/springfox/issues/2265#issuecomment-413286451 -->
                <exclusions>
                    <exclusion>
                        <groupId>io.swagger</groupId>
                        <artifactId>swagger-annotations</artifactId>
                    </exclusion>
                    <exclusion>
                        <groupId>io.swagger</groupId>
                        <artifactId>swagger-models</artifactId>
                    </exclusion>
                </exclusions>
            </dependency>
            <dependency>
                <groupId>io.swagger</groupId>
                <artifactId>swagger-annotations</artifactId>
                <version>${swagger.version}</version>
            </dependency>
            <dependency>
                <groupId>io.swagger</groupId>
                <artifactId>swagger-models</artifactId>
                <version>${swagger.version}</version>
            </dependency>
            <dependency>
                <groupId>io.springfox</groupId>
                <artifactId>springfox-swagger-ui</artifactId>
                <version>${springfox.version}</version>
            </dependency>
            <dependency>
                <groupId>org.flywaydb</groupId>
                <artifactId>flyway-core</artifactId>
                <version>${flyway.version}</version>
            </dependency>
            <dependency>
                <groupId>javax.annotation</groupId>
                <artifactId>javax.annotation-api</artifactId>
                <version>1.3.2</version>
            </dependency>
            <dependency>
                <groupId>pl.project13.maven</groupId>
                <artifactId>git-commit-id-plugin</artifactId>
            </dependency>
            <dependency>
                <groupId>io.micrometer</groupId>
                <artifactId>micrometer-registry-prometheus</artifactId>
                <version>${prometheus.version}</version>
            </dependency>
            <dependency>
                <groupId>org.springframework.boot</groupId>
                <artifactId>spring-boot-starter-actuator</artifactId>
                <version>${spring-boot.version}</version>
            </dependency>
            <dependency>
                <groupId>org.springframework.security</groupId>
                <artifactId>spring-security-web</artifactId>
                <version>${spring-security.version}</version>
            </dependency>
            <dependency>
                <groupId>org.springframework.security</groupId>
                <artifactId>spring-security-config</artifactId>
                <version>${spring-security.version}</version>
            </dependency>
            <dependency>
                <!-- TODO migrate away from joda -->
                <groupId>joda-time</groupId>
                <artifactId>joda-time</artifactId>
                <version>${joda.version}</version>
            </dependency>
        </dependencies>
    </dependencyManagement>

    <dependencies>
        <!-- Annotations-->
        <dependency>
            <groupId>javax.annotation</groupId>
            <artifactId>javax.annotation-api</artifactId>
            <version>1.3.2</version>
        </dependency>
        <!-- Test Dependencies -->
        <!-- https://mvnrepository.com/artifact/org.springframework.boot/spring-boot-starter-test -->
        <dependency>
            <groupId>org.springframework.boot</groupId>
            <artifactId>spring-boot-starter-test</artifactId>
            <version>${spring-boot.version}</version>
            <scope>test</scope>
        </dependency>
    </dependencies>

    <build>
        <plugins>
            <plugin>
                <groupId>org.jacoco</groupId>
                <artifactId>jacoco-maven-plugin</artifactId>
                <version>${jacoco.version}</version>

                <executions>

                    <!-- SET ARG LINE PROPERTY FOR SUREFIRE -->
                    <execution>
                        <id>agent for unit tests</id>
                        <goals>
                            <goal>prepare-agent</goal>
                        </goals>
                        <configuration>
                            <propertyName>surefireArgLine</propertyName>
                        </configuration>
                    </execution>

                    <!-- SET ARG LINE PROPERTY FOR FAILSAFE -->
                    <execution>
                        <id>agent for integration tests</id>
                        <goals>
                            <goal>prepare-agent-integration</goal>
                        </goals>
                        <configuration>
                            <propertyName>failsafeArgLine</propertyName>
                        </configuration>
                    </execution>

                </executions>
            </plugin>

            <plugin>
                <!-- HANDLES JUNIT UNIT TESTS -->
                <!-- https://mvnrepository.com/artifact/org.apache.maven.plugins/maven-surefire-plugin -->
                <groupId>org.apache.maven.plugins</groupId>
                <artifactId>maven-surefire-plugin</artifactId>
                <version>${surefire.version}</version>

                <!-- TODO: CAN THIS BE REMOVED? SEEMS TO HAVE NO IMPACT ON TEST EXECUTION. -->
                <!-- MOREOVER TEST WITH DB ACCESS SHOULD BE INTEGRATION NOT UNIT TESTS! -->
                <!-- <configuration>
                    <useSystemClassLoader>false</useSystemClassLoader>
                    <systemPropertyVariables>
                        <test.db.host>${database.host}</test.db.host>
                        <test.db.port>${database.port}</test.db.port>
                        <test.db.name>${database.name}</test.db.name>
                        <test.db.user>${database.user}</test.db.user>
                        <test.db.password>${database.pass}</test.db.password>
                    </systemPropertyVariables>
                </configuration> -->

                <configuration>
                    <skipTests>true</skipTests>
                    <!-- SETS THE VM ARGUMENT LINE USED WHEN UNIT TESTS ARE RUN. -->
                    <argLine>${surefireArgLine}</argLine>
                </configuration>

                <executions>

                    <execution>
                        <id>${test.profile} tests</id>
                        <phase>test</phase>
                        <goals>
                            <goal>test</goal>
                        </goals>
                        <configuration>
                            <skipTests>false</skipTests>
                            <includes>
                                <include>${include.tests}</include>
                            </includes>
                        </configuration>
                    </execution>

                </executions>
            </plugin>

            <plugin>
                <!-- HANDLES JUNIT INTEGRATION TESTS -->
                <!-- https://mvnrepository.com/artifact/org.apache.maven.plugins/maven-failsafe-plugin -->
                <groupId>org.apache.maven.plugins</groupId>
                <artifactId>maven-failsafe-plugin</artifactId>
                <version>${failsafe.version}</version>

                <configuration>
                    <skipITs>${skipIntegrationTests}</skipITs>
                </configuration>

                <executions>

                    <execution>
                        <id>integration-test</id>
                        <phase>verify</phase>
                        <goals>
                            <goal>integration-test</goal>
                            <goal>verify</goal>
                        </goals>
                        <configuration>
                            <!-- SETS THE VM ARGUMENT LINE USED WHEN INTEGRATION TESTS ARE RUN. -->
                            <argLine>${failsafeArgLine}</argLine>

                            <includes>
                                <include>**/*IT.java</include>
                            </includes>
                        </configuration>
                    </execution>

                </executions>
            </plugin>

            <plugin>
                <groupId>org.codehaus.mojo</groupId>
                <artifactId>versions-maven-plugin</artifactId>
                <version>2.7</version>
                <configuration>
                    <generateBackupPoms>false</generateBackupPoms>
                </configuration>
            </plugin>
            <plugin>
                <artifactId>maven-compiler-plugin</artifactId>
                <configuration>
                    <release>11</release>
                </configuration>
            </plugin>
            <plugin>
                <artifactId>maven-dependency-plugin</artifactId>
                <version>2.8</version>
            </plugin>
            <plugin>
                <groupId>org.apache.maven.plugins</groupId>
                <artifactId>maven-source-plugin</artifactId>
                <executions>
                    <execution>
                        <id>attach-sources</id>
                        <goals>
                            <goal>jar</goal>
                        </goals>
                    </execution>
                </executions>
            </plugin>
            <plugin>
                <groupId>org.apache.maven.plugins</groupId>
                <artifactId>maven-javadoc-plugin</artifactId>
                <version>3.1.1</version>
                <executions>
                    <execution>
                        <id>attach-javadocs</id>
                        <goals>
                            <goal>jar</goal>
                        </goals>
                    </execution>
                </executions>
                <configuration>
                    <javadocExecutable>${java.home}/bin/javadoc</javadocExecutable>
                    <additionalJOption>-Xdoclint:none</additionalJOption>
                </configuration>
            </plugin>
        </plugins>

        <pluginManagement>
            <plugins>
                <plugin>
                    <groupId>com.spotify</groupId>
                    <artifactId>dockerfile-maven-plugin</artifactId>
                    <version>1.4.13</version>
                    <configuration>
                        <dockerConfigFile/>
                    </configuration>
                </plugin>
                <plugin>
                    <groupId>org.antlr</groupId>
                    <artifactId>antlr4-maven-plugin</artifactId>
                    <version>4.7.1</version>
                    <configuration>
                        <listener>true</listener>
                        <visitor>true</visitor>
                    </configuration>
                    <executions>
                        <execution>
                            <id>antlr</id>
                            <goals>
                                <goal>antlr4</goal>
                            </goals>
                        </execution>
                    </executions>
                </plugin>
                <plugin>

                    <!-- Specify the maven code generator plugin -->
                    <!-- Use org.jooq            for the Open Source Edition
                             org.jooq.pro        for commercial editions,
                             org.jooq.pro-java-6 for commercial editions with Java 6 support,
                             org.jooq.trial      for the free trial edition

                         Note: Only the Open Source Edition is hosted on Maven Central.
                               Import the others manually from your distribution -->
                    <groupId>org.jooq</groupId>
                    <artifactId>jooq-codegen-maven</artifactId>
                    <version>${jooq.version}</version>

                    <!-- The plugin should hook into the generate goal -->
                    <executions>
                        <execution>
                            <phase>generate-sources</phase>
                            <goals>
                                <goal>generate</goal>
                            </goals>
                        </execution>
                    </executions>

                    <!-- Manage the plugin's dependency. In this example, we'll use a PostgreSQL database -->
                    <dependencies>
                        <dependency>
                            <groupId>org.postgresql</groupId>
                            <artifactId>postgresql</artifactId>
                            <version>${postgressql.version}</version>
                        </dependency>
                    </dependencies>

                    <!-- Specify the plugin configuration.
                         The configuration format is the same as for the standalone code generator -->
                    <configuration>
                        <!-- Configure the database connection here -->
                        <jdbc>
                            <driver>org.postgresql.Driver</driver>
                            <url>jdbc:postgresql://${database.host}:${database.port}/${database.name}</url>
                            <user>${database.user}</user>
                            <password>${database.pass}</password>
                        </jdbc>
                    </configuration>
                </plugin>
                <plugin>
                    <groupId>org.flywaydb</groupId>
                    <artifactId>flyway-maven-plugin</artifactId>
                    <version>${flyway.version}</version>
                    <dependencies>
                        <dependency>
                            <groupId>org.postgresql</groupId>
                            <artifactId>postgresql</artifactId>
                            <version>${postgressql.version}</version>
                        </dependency>
                    </dependencies>
                    <executions>
                        <execution>
                            <phase>generate-sources</phase>
                            <goals>
                                <goal>migrate</goal>
                            </goals>
                        </execution>
                    </executions>
                </plugin>
                <plugin>
                    <groupId>org.springframework.boot</groupId>
                    <artifactId>spring-boot-maven-plugin</artifactId>
                    <executions>
                        <execution>
                            <id>build-info</id>
                            <goals>
                                <goal>build-info</goal>
                            </goals>
                            <configuration>
                                <additionalProperties>
                                    <archie.version>${archie.version}</archie.version>
                                    <openEHR_SDK.version>${ehrbase.sdk.version}</openEHR_SDK.version>
                                </additionalProperties>
                            </configuration>
                        </execution>
                    </executions>
                </plugin>
                <plugin>
                    <artifactId>maven-failsafe-plugin</artifactId>
                </plugin>
                <plugin>
                    <artifactId>maven-compiler-plugin</artifactId>
                </plugin>
            </plugins>
        </pluginManagement>
    </build>

    <profiles>
        <!-- RUN UNIT TESTS ONLY -->
        <profile>
            <id>fast</id>
            <properties>
                <include.tests>**/*Test.java</include.tests>
                <test.profile>unit</test.profile>
            </properties>
        </profile>

        <!-- RUN INTEGRATION TESTS ONLY -->
        <profile>
            <id>slow</id>
            <properties>
                <include.tests>**/*IT.java</include.tests>
                <test.profile>integration</test.profile>
            </properties>
        </profile>

        <!-- RUN ALL JAVA TESTS (UNIT & INTEGRATION) -->
        <profile>
            <id>full</id>
            <properties>
                <include.tests>**/*</include.tests>
                <test.profile>all</test.profile>
            </properties>
        </profile>

        <profile>
            <id>ossrh</id>
            <properties>
                <gpg.keyname>FAB0BE712374BFC3D26DA5B43A7041C227272DD8</gpg.keyname>
                <gpg.executable>gpg2</gpg.executable>
                <!--suppress UnresolvedMavenProperty -->
                <gpg.passphrase>${env.GPG_PASSPHRASE}</gpg.passphrase>
            </properties>
            <build>
                <plugins>
                    <plugin>
                        <groupId>org.apache.maven.plugins</groupId>
                        <artifactId>maven-gpg-plugin</artifactId>
                        <version>1.5</version>
                        <executions>
                            <execution>
                                <id>sign-artifacts</id>
                                <phase>verify</phase>
                                <goals>
                                    <goal>sign</goal>
                                </goals>
                                <configuration>
                                    <gpgArguments>
                                        <arg>--pinentry-mode</arg>
                                        <arg>loopback</arg>
                                    </gpgArguments>
                                </configuration>
                            </execution>
                        </executions>
                    </plugin>
                    <plugin>
                        <groupId>org.sonatype.plugins</groupId>
                        <artifactId>nexus-staging-maven-plugin</artifactId>
                        <version>1.6.7</version>
                        <extensions>true</extensions>
                        <configuration>
                            <serverId>ossrh</serverId>
                            <nexusUrl>https://oss.sonatype.org/</nexusUrl>
                            <autoReleaseAfterClose>false</autoReleaseAfterClose>
                        </configuration>
                    </plugin>
                </plugins>
            </build>
        </profile>
    </profiles>

</project><|MERGE_RESOLUTION|>--- conflicted
+++ resolved
@@ -119,10 +119,7 @@
         <maven.compiler.target>11</maven.compiler.target>
         <commons.io.version>2.6</commons.io.version>
         <commons.lang3.version>3.11</commons.lang3.version>
-<<<<<<< HEAD
-=======
         <archie.version>738152e</archie.version>
->>>>>>> 48d146de
         <assertj.core>3.11.1</assertj.core>
         <json.path.version>2.4.0</json.path.version>
         <jooq.version>3.12.3</jooq.version>
@@ -132,13 +129,8 @@
         <springfox-snapshot.version>3.0.0-SNAPSHOT</springfox-snapshot.version>
         <swagger.version>1.6.2</swagger.version>
         <swagger-snapshot.version>2.0.0-rc2</swagger-snapshot.version>
-<<<<<<< HEAD
-        <postgressql.version>42.2.5</postgressql.version>
-        <ehrbase.sdk.version>ab5b9da</ehrbase.sdk.version>
-=======
         <postgressql.version>42.2.18</postgressql.version>
         <ehrbase.sdk.version>29b57aa</ehrbase.sdk.version>
->>>>>>> 48d146de
         <flyway.version>6.5.7</flyway.version>
         <joda.version>2.10.6</joda.version>
         <database.name>ehrbase</database.name>
@@ -162,11 +154,7 @@
         <groupId>org.springframework.boot</groupId>
         <artifactId>spring-boot-starter-parent</artifactId>
         <version>2.3.5.RELEASE</version>
-<<<<<<< HEAD
-        <relativePath />
-=======
         <relativePath/>
->>>>>>> 48d146de
         <!-- lookup parent from repository -->
     </parent>
 
