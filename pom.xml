<!--
 Copyright (C) 2019 Vitasystems GmbH and Hannover Medical School.

 This file is part of Project EHRbase

 Licensed under the Apache License, Version 2.0 (the "License");
 you may not use this file except in compliance with the License.
 You may obtain a copy of the License at

 http://www.apache.org/licenses/LICENSE-2.0

 Unless required by applicable law or agreed to in writing, software
 distributed under the License is distributed on an "AS IS" BASIS,
 WITHOUT WARRANTIES OR CONDITIONS OF ANY KIND, either express or implied.
 See the License for the specific language governing permissions and
 limitations under the License.
-->
<project>
    <modelVersion>4.0.0</modelVersion>
    <packaging>pom</packaging>
    <groupId>org.ehrbase.openehr</groupId>
    <artifactId>server</artifactId>
    <version>0.16.1</version>

    <name>${project.groupId}:${project.artifactId}</name>
    <description>EHRbase is a Free, Libre, Open Source openEHR Clinical Data Repository</description>
    <url>https://ehrbase.org</url>

    <modules>
        <module>service</module>
        <module>rest-ehr-scape</module>
        <module>rest-openehr</module>
        <module>application</module>
        <module>base</module>
        <module>api</module>
        <module>jooq-pq</module>
        <module>test-coverage</module>
    </modules>

    <licenses>
        <license>
            <name>The Apache License, Version 2.0</name>
            <url>http://www.apache.org/licenses/LICENSE-2.0.txt</url>
        </license>
    </licenses>

    <distributionManagement>
        <snapshotRepository>
            <id>ossrh</id>
            <url>https://oss.sonatype.org/content/repositories/snapshots</url>
        </snapshotRepository>
        <repository>
            <id>ossrh</id>
            <url>https://oss.sonatype.org/service/local/staging/deploy/maven2/</url>
        </repository>
    </distributionManagement>

    <developers>
        <developer>
            <name>Stefan Spiska</name>
            <email>stefan.spiska@vitagroup.ag</email>
            <organization>vitasystems GmbH</organization>
            <organizationUrl>https://www.vitagroup.ag/</organizationUrl>
        </developer>
        <developer>
            <name>Axel Siebert</name>
            <email>axel.siebert@vitasystems.de</email>
            <organization>vitasystems GmbH</organization>
            <organizationUrl>https://www.vitagroup.ag/</organizationUrl>
        </developer>
        <developer>
            <name>Wladislaw Wagner</name>
            <email>wladislaw.wagner@vitasystems.de</email>
            <organization>vitasystems GmbH</organization>
            <organizationUrl>https://www.vitagroup.ag/</organizationUrl>
        </developer>
        <developer>
            <name>Luis Marco-Ruiz</name>
            <email>luis.marco-ruiz@plri.de</email>
            <organization>Hannover Medical School</organization>
            <organizationUrl>https://plri.de/</organizationUrl>
        </developer>
        <developer>
            <name>Jake Smolka</name>
            <email>jake.smolka@plri.de</email>
            <organization>Hannover Medical School</organization>
            <organizationUrl>https://plri.de/</organizationUrl>
        </developer>
        <developer>
            <name>Pablo Pazos</name>
            <email>pablo.pazos@cabolabs.com</email>
            <organization>Hannover Medical School</organization>
            <organizationUrl>https://plri.de/</organizationUrl>
        </developer>
        <developer>
            <name>Christian Chevalley</name>
            <email>christian@adoc.co.th</email>
            <organization>Hannover Medical School</organization>
            <organizationUrl>https://plri.de/</organizationUrl>
        </developer>
    </developers>

    <scm>
        <connection>scm:git:git://github.com/ehrbase/ehrbase.git</connection>
        <developerConnection>scm:git:ssh://github.com:ehrbase/ehrbase.git</developerConnection>
        <url>https://github.com/ehrbase/ehrbase</url>
    </scm>

    <repositories>
        <repository>
            <id>jitpack.io</id>
            <url>https://jitpack.io</url>
        </repository>
    </repositories>

    <properties>
        <maven.compiler.release>11</maven.compiler.release>
        <maven.compiler.source>11</maven.compiler.source>
        <maven.compiler.target>11</maven.compiler.target>
        <commons.io.version>2.6</commons.io.version>
        <commons.lang3.version>3.11</commons.lang3.version>
        <archie.version>5a4a9442e5e2516aed5f25636ac236682aace7b9</archie.version>
        <assertj.core>3.11.1</assertj.core>
        <json.path.version>2.4.0</json.path.version>
        <jooq.version>3.12.3</jooq.version>
        <jackson.version>2.11.2</jackson.version>
        <keycloak.version>4.0.0.Final</keycloak.version>
        <springfox.version>2.9.2</springfox.version>
        <springfox-snapshot.version>3.0.0-SNAPSHOT</springfox-snapshot.version>
        <swagger.version>1.6.2</swagger.version>
        <swagger-snapshot.version>2.0.0-rc2</swagger-snapshot.version>
        <postgressql.version>42.2.18</postgressql.version>
<<<<<<< HEAD
        <ehrbase.sdk.version>1.3.0</ehrbase.sdk.version>
=======
        <ehrbase.sdk.version>6f242df</ehrbase.sdk.version>
>>>>>>> e15e113c
        <flyway.version>6.5.7</flyway.version>
        <joda.version>2.10.6</joda.version>
        <database.name>ehrbase</database.name>
        <database.user>ehrbase</database.user>
        <database.pass>ehrbase</database.pass>
        <database.port>5432</database.port>
        <database.host>localhost</database.host>
        <spring-boot.version>2.3.5.RELEASE</spring-boot.version>
        <jacoco.version>0.8.6</jacoco.version>
        <surefire.version>3.0.0-M5</surefire.version>
        <failsafe.version>3.0.0-M5</failsafe.version>
        <prometheus.version>1.6.1</prometheus.version>
        <antlr4.version>4.9.1</antlr4.version>

        <skipIntegrationTests>true</skipIntegrationTests>
        <include.tests>**/*Test.java</include.tests>
        <test.profile>unit</test.profile>
    </properties>

    <!-- Spring Boot starter parent is taking over most parts of the dependency management -->
    <parent>
        <groupId>org.springframework.boot</groupId>
        <artifactId>spring-boot-starter-parent</artifactId>
        <version>2.3.5.RELEASE</version>
        <relativePath/>
        <!-- lookup parent from repository -->
    </parent>

    <dependencyManagement>
        <dependencies>
            <!-- modules -->
            <dependency>
                <groupId>org.ehrbase.openehr</groupId>
                <artifactId>base</artifactId>
                <version>${project.version}</version>
            </dependency>
            <dependency>
                <groupId>org.ehrbase.openehr</groupId>
                <artifactId>service</artifactId>
                <version>${project.version}</version>
            </dependency>
            <dependency>
                <groupId>org.ehrbase.openehr</groupId>
                <artifactId>rest-ehr-scape</artifactId>
                <version>${project.version}</version>
            </dependency>
            <dependency>
                <groupId>org.ehrbase.openehr</groupId>
                <artifactId>rest-openehr</artifactId>
                <version>${project.version}</version>
            </dependency>
            <dependency>
                <groupId>org.ehrbase.openehr</groupId>
                <artifactId>application</artifactId>
                <version>${project.version}</version>
            </dependency>
            <dependency>
                <groupId>org.ehrbase.openehr</groupId>
                <artifactId>api</artifactId>
                <version>${project.version}</version>
            </dependency>
            <dependency>
                <groupId>org.ehrbase.openehr</groupId>
                <artifactId>jooq-pg</artifactId>
                <version>${project.version}</version>
            </dependency>


            <!-- sdk -->
            <dependency>
                <groupId>com.github.ehrbase.openEHR_SDK</groupId>
                <artifactId>response-dto</artifactId>
                <version>${ehrbase.sdk.version}</version>
            </dependency>
            <dependency>
                <groupId>com.github.ehrbase.openEHR_SDK</groupId>
                <artifactId>opt-1.4</artifactId>
                <version>${ehrbase.sdk.version}</version>
            </dependency>
            <dependency>
                <groupId>com.github.ehrbase.openEHR_SDK</groupId>
                <artifactId>serialisation</artifactId>
                <version>${ehrbase.sdk.version}</version>
            </dependency>
            <dependency>
                <groupId>com.github.ehrbase.openEHR_SDK</groupId>
                <artifactId>terminology</artifactId>
                <version>${ehrbase.sdk.version}</version>
            </dependency>
            <dependency>
                <groupId>com.github.ehrbase.openEHR_SDK</groupId>
                <artifactId>validation</artifactId>
                <version>${ehrbase.sdk.version}</version>
            </dependency>
            <dependency>
                <groupId>com.github.ehrbase.openEHR_SDK</groupId>
                <artifactId>web-template</artifactId>
                <version>${ehrbase.sdk.version}</version>
            </dependency>
            <dependency>
                <groupId>com.github.ehrbase.openEHR_SDK</groupId>
                <artifactId>test-data</artifactId>
                <version>${ehrbase.sdk.version}</version>
                <scope>test</scope>
            </dependency>


            <dependency>
                <groupId>org.postgresql</groupId>
                <artifactId>postgresql</artifactId>
                <version>${postgressql.version}</version>
            </dependency>
            <dependency>
                <groupId>commons-io</groupId>
                <artifactId>commons-io</artifactId>
                <version>${commons.io.version}</version>
            </dependency>
            <dependency>
                <groupId>org.apache.commons</groupId>
                <artifactId>commons-lang3</artifactId>
                <version>${commons.lang3.version}</version>
            </dependency>
            <dependency>
                <groupId>org.jooq</groupId>
                <artifactId>jooq</artifactId>
                <version>${jooq.version}</version>
                <scope>compile</scope>
            </dependency>
            <dependency>
                <groupId>org.jooq</groupId>
                <artifactId>jooq-codegen-maven</artifactId>
                <version>${jooq.version}</version>
            </dependency>
            <dependency>
                <groupId>org.antlr</groupId>
                <artifactId>antlr4-runtime</artifactId>
                <version>${antlr4.version}</version>
            </dependency>
            <dependency>
                <groupId>com.jayway.jsonpath</groupId>
                <artifactId>json-path</artifactId>
                <version>${json.path.version}</version>
            </dependency>
            <dependency>
                <groupId>com.github.openEHR</groupId>
                <artifactId>archie</artifactId>
                <version>${archie.version}</version>
            </dependency>
            <dependency>
                <groupId>org.apache.commons</groupId>
                <artifactId>commons-collections4</artifactId>
                <version>4.1</version>
            </dependency>
            <dependency>
                <groupId>com.fasterxml.jackson.datatype</groupId>
                <artifactId>jackson-datatype-jsr310</artifactId>
                <version>2.9.10</version>
            </dependency>
            <dependency>
                <groupId>com.google.code.gson</groupId>
                <artifactId>gson</artifactId>
                <version>2.8.6</version>
            </dependency>
            <dependency>
                <groupId>org.apache.velocity</groupId>
                <artifactId>velocity</artifactId>
                <version>1.5</version>
            </dependency>
            <dependency>
                <groupId>io.springfox</groupId>
                <artifactId>springfox-swagger2</artifactId>
                <version>${springfox.version}</version>
                <!-- excluding and adding them with a custom version later resolves:
                https://github.com/springfox/springfox/issues/2265#issuecomment-413286451 -->
                <exclusions>
                    <exclusion>
                        <groupId>io.swagger</groupId>
                        <artifactId>swagger-annotations</artifactId>
                    </exclusion>
                    <exclusion>
                        <groupId>io.swagger</groupId>
                        <artifactId>swagger-models</artifactId>
                    </exclusion>
                </exclusions>
            </dependency>
            <dependency>
                <groupId>io.swagger</groupId>
                <artifactId>swagger-annotations</artifactId>
                <version>${swagger.version}</version>
            </dependency>
            <dependency>
                <groupId>io.swagger</groupId>
                <artifactId>swagger-models</artifactId>
                <version>${swagger.version}</version>
            </dependency>
            <dependency>
                <groupId>io.springfox</groupId>
                <artifactId>springfox-swagger-ui</artifactId>
                <version>${springfox.version}</version>
            </dependency>
            <dependency>
                <groupId>org.flywaydb</groupId>
                <artifactId>flyway-core</artifactId>
                <version>${flyway.version}</version>
            </dependency>
            <dependency>
                <groupId>javax.annotation</groupId>
                <artifactId>javax.annotation-api</artifactId>
                <version>1.3.2</version>
            </dependency>
            <dependency>
                <groupId>pl.project13.maven</groupId>
                <artifactId>git-commit-id-plugin</artifactId>
            </dependency>
            <dependency>
                <groupId>io.micrometer</groupId>
                <artifactId>micrometer-registry-prometheus</artifactId>
                <version>${prometheus.version}</version>
            </dependency>
            <dependency>
                <groupId>org.springframework.boot</groupId>
                <artifactId>spring-boot-starter-actuator</artifactId>
                <version>${spring-boot.version}</version>
            </dependency>
            <dependency>
                <groupId>org.springframework.security</groupId>
                <artifactId>spring-security-web</artifactId>
                <version>${spring-security.version}</version>
            </dependency>
            <dependency>
                <groupId>org.springframework.security</groupId>
                <artifactId>spring-security-config</artifactId>
                <version>${spring-security.version}</version>
            </dependency>
            <dependency>
                <!-- TODO migrate away from joda -->
                <groupId>joda-time</groupId>
                <artifactId>joda-time</artifactId>
                <version>${joda.version}</version>
            </dependency>
        </dependencies>
    </dependencyManagement>

    <dependencies>
        <!-- Annotations-->
        <dependency>
            <groupId>javax.annotation</groupId>
            <artifactId>javax.annotation-api</artifactId>
            <version>1.3.2</version>
        </dependency>
        <!-- Test Dependencies -->
        <!-- https://mvnrepository.com/artifact/org.springframework.boot/spring-boot-starter-test -->
        <dependency>
            <groupId>org.springframework.boot</groupId>
            <artifactId>spring-boot-starter-test</artifactId>
            <version>${spring-boot.version}</version>
            <scope>test</scope>
        </dependency>
    </dependencies>

    <build>
        <plugins>
            <plugin>
                <groupId>org.jacoco</groupId>
                <artifactId>jacoco-maven-plugin</artifactId>
                <version>${jacoco.version}</version>

                <executions>

                    <!-- SET ARG LINE PROPERTY FOR SUREFIRE -->
                    <execution>
                        <id>agent for unit tests</id>
                        <goals>
                            <goal>prepare-agent</goal>
                        </goals>
                        <configuration>
                            <propertyName>surefireArgLine</propertyName>
                        </configuration>
                    </execution>

                    <!-- SET ARG LINE PROPERTY FOR FAILSAFE -->
                    <execution>
                        <id>agent for integration tests</id>
                        <goals>
                            <goal>prepare-agent-integration</goal>
                        </goals>
                        <configuration>
                            <propertyName>failsafeArgLine</propertyName>
                        </configuration>
                    </execution>

                </executions>
            </plugin>

            <plugin>
                <!-- HANDLES JUNIT UNIT TESTS -->
                <!-- https://mvnrepository.com/artifact/org.apache.maven.plugins/maven-surefire-plugin -->
                <groupId>org.apache.maven.plugins</groupId>
                <artifactId>maven-surefire-plugin</artifactId>
                <version>${surefire.version}</version>

                <!-- TODO: CAN THIS BE REMOVED? SEEMS TO HAVE NO IMPACT ON TEST EXECUTION. -->
                <!-- MOREOVER TEST WITH DB ACCESS SHOULD BE INTEGRATION NOT UNIT TESTS! -->
                <!-- <configuration>
                    <useSystemClassLoader>false</useSystemClassLoader>
                    <systemPropertyVariables>
                        <test.db.host>${database.host}</test.db.host>
                        <test.db.port>${database.port}</test.db.port>
                        <test.db.name>${database.name}</test.db.name>
                        <test.db.user>${database.user}</test.db.user>
                        <test.db.password>${database.pass}</test.db.password>
                    </systemPropertyVariables>
                </configuration> -->

                <configuration>
                    <skipTests>true</skipTests>
                    <!-- SETS THE VM ARGUMENT LINE USED WHEN UNIT TESTS ARE RUN. -->
                    <argLine>${surefireArgLine}</argLine>
                </configuration>

                <executions>

                    <execution>
                        <id>${test.profile} tests</id>
                        <phase>test</phase>
                        <goals>
                            <goal>test</goal>
                        </goals>
                        <configuration>
                            <skipTests>false</skipTests>
                            <includes>
                                <include>${include.tests}</include>
                            </includes>
                        </configuration>
                    </execution>

                </executions>
            </plugin>

            <plugin>
                <!-- HANDLES JUNIT INTEGRATION TESTS -->
                <!-- https://mvnrepository.com/artifact/org.apache.maven.plugins/maven-failsafe-plugin -->
                <groupId>org.apache.maven.plugins</groupId>
                <artifactId>maven-failsafe-plugin</artifactId>
                <version>${failsafe.version}</version>

                <configuration>
                    <skipITs>${skipIntegrationTests}</skipITs>
                </configuration>

                <executions>

                    <execution>
                        <id>integration-test</id>
                        <phase>verify</phase>
                        <goals>
                            <goal>integration-test</goal>
                            <goal>verify</goal>
                        </goals>
                        <configuration>
                            <!-- SETS THE VM ARGUMENT LINE USED WHEN INTEGRATION TESTS ARE RUN. -->
                            <argLine>${failsafeArgLine}</argLine>

                            <includes>
                                <include>**/*IT.java</include>
                            </includes>
                        </configuration>
                    </execution>

                </executions>
            </plugin>

            <plugin>
                <groupId>org.codehaus.mojo</groupId>
                <artifactId>versions-maven-plugin</artifactId>
                <version>2.7</version>
                <configuration>
                    <generateBackupPoms>false</generateBackupPoms>
                </configuration>
            </plugin>
            <plugin>
                <artifactId>maven-compiler-plugin</artifactId>
                <configuration>
                    <release>11</release>
                </configuration>
            </plugin>
            <plugin>
                <artifactId>maven-dependency-plugin</artifactId>
                <version>2.8</version>
            </plugin>
            <plugin>
                <groupId>org.apache.maven.plugins</groupId>
                <artifactId>maven-source-plugin</artifactId>
                <executions>
                    <execution>
                        <id>attach-sources</id>
                        <goals>
                            <goal>jar</goal>
                        </goals>
                    </execution>
                </executions>
            </plugin>
            <plugin>
                <groupId>org.apache.maven.plugins</groupId>
                <artifactId>maven-javadoc-plugin</artifactId>
                <version>3.1.1</version>
                <executions>
                    <execution>
                        <id>attach-javadocs</id>
                        <goals>
                            <goal>jar</goal>
                        </goals>
                    </execution>
                </executions>
                <configuration>
                    <javadocExecutable>${java.home}/bin/javadoc</javadocExecutable>
                    <additionalJOption>-Xdoclint:none</additionalJOption>
                </configuration>
            </plugin>
        </plugins>

        <pluginManagement>
            <plugins>
                <plugin>
                    <groupId>com.spotify</groupId>
                    <artifactId>dockerfile-maven-plugin</artifactId>
                    <version>1.4.13</version>
                    <configuration>
                        <dockerConfigFile/>
                    </configuration>
                </plugin>
                <plugin>
                    <groupId>org.antlr</groupId>
                    <artifactId>antlr4-maven-plugin</artifactId>
                    <version>${antlr4.version}</version>
                    <configuration>
                        <listener>true</listener>
                        <visitor>true</visitor>
                    </configuration>
                    <executions>
                        <execution>
                            <id>antlr</id>
                            <goals>
                                <goal>antlr4</goal>
                            </goals>
                        </execution>
                    </executions>
                </plugin>
                <plugin>

                    <!-- Specify the maven code generator plugin -->
                    <!-- Use org.jooq            for the Open Source Edition
                             org.jooq.pro        for commercial editions,
                             org.jooq.pro-java-6 for commercial editions with Java 6 support,
                             org.jooq.trial      for the free trial edition

                         Note: Only the Open Source Edition is hosted on Maven Central.
                               Import the others manually from your distribution -->
                    <groupId>org.jooq</groupId>
                    <artifactId>jooq-codegen-maven</artifactId>
                    <version>${jooq.version}</version>

                    <!-- The plugin should hook into the generate goal -->
                    <executions>
                        <execution>
                            <phase>generate-sources</phase>
                            <goals>
                                <goal>generate</goal>
                            </goals>
                        </execution>
                    </executions>

                    <!-- Manage the plugin's dependency. In this example, we'll use a PostgreSQL database -->
                    <dependencies>
                        <dependency>
                            <groupId>org.postgresql</groupId>
                            <artifactId>postgresql</artifactId>
                            <version>${postgressql.version}</version>
                        </dependency>
                    </dependencies>

                    <!-- Specify the plugin configuration.
                         The configuration format is the same as for the standalone code generator -->
                    <configuration>
                        <!-- Configure the database connection here -->
                        <jdbc>
                            <driver>org.postgresql.Driver</driver>
                            <url>jdbc:postgresql://${database.host}:${database.port}/${database.name}</url>
                            <user>${database.user}</user>
                            <password>${database.pass}</password>
                        </jdbc>
                    </configuration>
                </plugin>
                <plugin>
                    <groupId>org.flywaydb</groupId>
                    <artifactId>flyway-maven-plugin</artifactId>
                    <version>${flyway.version}</version>
                    <dependencies>
                        <dependency>
                            <groupId>org.postgresql</groupId>
                            <artifactId>postgresql</artifactId>
                            <version>${postgressql.version}</version>
                        </dependency>
                    </dependencies>
                    <executions>
                        <execution>
                            <phase>generate-sources</phase>
                            <goals>
                                <goal>migrate</goal>
                            </goals>
                        </execution>
                    </executions>
                </plugin>
                <plugin>
                    <groupId>org.springframework.boot</groupId>
                    <artifactId>spring-boot-maven-plugin</artifactId>
                    <configuration>
                        <mainClass>org.ehrbase.application.EhrBase</mainClass>
                    </configuration>
                    <executions>
                        <execution>
                            <id>build-info</id>
                            <goals>
                                <goal>build-info</goal>
                            </goals>
                            <configuration>
                                <additionalProperties>
                                    <archie.version>${archie.version}</archie.version>
                                    <openEHR_SDK.version>${ehrbase.sdk.version}</openEHR_SDK.version>
                                </additionalProperties>
                            </configuration>
                        </execution>
                    </executions>
                </plugin>
                <plugin>
                    <artifactId>maven-failsafe-plugin</artifactId>
                </plugin>
                <plugin>
                    <artifactId>maven-compiler-plugin</artifactId>
                </plugin>
            </plugins>
        </pluginManagement>
    </build>

    <profiles>
        <!-- RUN UNIT TESTS ONLY -->
        <profile>
            <id>fast</id>
            <properties>
                <include.tests>**/*Test.java</include.tests>
                <test.profile>unit</test.profile>
            </properties>
        </profile>

        <!-- RUN INTEGRATION TESTS ONLY -->
        <profile>
            <id>slow</id>
            <properties>
                <include.tests>**/*IT.java</include.tests>
                <test.profile>integration</test.profile>
            </properties>
        </profile>

        <!-- RUN ALL JAVA TESTS (UNIT & INTEGRATION) -->
        <profile>
            <id>full</id>
            <properties>
                <include.tests>**/*</include.tests>
                <test.profile>all</test.profile>
            </properties>
        </profile>

        <profile>
            <id>ossrh</id>
            <properties>
                <gpg.keyname>FAB0BE712374BFC3D26DA5B43A7041C227272DD8</gpg.keyname>
                <gpg.executable>gpg2</gpg.executable>
                <!--suppress UnresolvedMavenProperty -->
                <gpg.passphrase>${env.GPG_PASSPHRASE}</gpg.passphrase>
            </properties>
            <build>
                <plugins>
                    <plugin>
                        <groupId>org.apache.maven.plugins</groupId>
                        <artifactId>maven-gpg-plugin</artifactId>
                        <version>1.5</version>
                        <executions>
                            <execution>
                                <id>sign-artifacts</id>
                                <phase>verify</phase>
                                <goals>
                                    <goal>sign</goal>
                                </goals>
                                <configuration>
                                    <gpgArguments>
                                        <arg>--pinentry-mode</arg>
                                        <arg>loopback</arg>
                                    </gpgArguments>
                                </configuration>
                            </execution>
                        </executions>
                    </plugin>
                    <plugin>
                        <groupId>org.sonatype.plugins</groupId>
                        <artifactId>nexus-staging-maven-plugin</artifactId>
                        <version>1.6.7</version>
                        <extensions>true</extensions>
                        <configuration>
                            <serverId>ossrh</serverId>
                            <nexusUrl>https://oss.sonatype.org/</nexusUrl>
                            <autoReleaseAfterClose>false</autoReleaseAfterClose>
                        </configuration>
                    </plugin>
                </plugins>
            </build>
        </profile>
    </profiles>

</project><|MERGE_RESOLUTION|>--- conflicted
+++ resolved
@@ -130,11 +130,7 @@
         <swagger.version>1.6.2</swagger.version>
         <swagger-snapshot.version>2.0.0-rc2</swagger-snapshot.version>
         <postgressql.version>42.2.18</postgressql.version>
-<<<<<<< HEAD
-        <ehrbase.sdk.version>1.3.0</ehrbase.sdk.version>
-=======
-        <ehrbase.sdk.version>6f242df</ehrbase.sdk.version>
->>>>>>> e15e113c
+        <ehrbase.sdk.version>568641c</ehrbase.sdk.version>
         <flyway.version>6.5.7</flyway.version>
         <joda.version>2.10.6</joda.version>
         <database.name>ehrbase</database.name>
