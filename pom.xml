--- conflicted
+++ resolved
@@ -233,7 +233,6 @@
                     </exclusion>
                 </exclusions>
             </dependency>
-<<<<<<< HEAD
             <dependency>
                 <groupId>org.springframework.boot</groupId>
                 <artifactId>spring-boot-starter-security</artifactId>
@@ -245,9 +244,6 @@
                 <type>pom</type>
                 <scope>import</scope>
             </dependency>
-=======
-
->>>>>>> 5676d2c8
             <dependency>
                 <groupId>org.postgresql</groupId>
                 <artifactId>postgresql</artifactId>
