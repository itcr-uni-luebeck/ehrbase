<!--
 Copyright (C) 2019 Vitasystems GmbH and Hannover Medical School.

 This file is part of Project EHRbase

 Licensed under the Apache License, Version 2.0 (the "License");
 you may not use this file except in compliance with the License.
 You may obtain a copy of the License at

 http://www.apache.org/licenses/LICENSE-2.0

 Unless required by applicable law or agreed to in writing, software
 distributed under the License is distributed on an "AS IS" BASIS,
 WITHOUT WARRANTIES OR CONDITIONS OF ANY KIND, either express or implied.
 See the License for the specific language governing permissions and
 limitations under the License.
-->
<project>
    <modelVersion>4.0.0</modelVersion>
    <packaging>pom</packaging>
    <groupId>org.ehrbase.openehr</groupId>
    <artifactId>server</artifactId>
    <version>0.13.0</version>

    <name>${project.groupId}:${project.artifactId}</name>
    <description>EHRbase is a Free, Libre, Open Source openEHR Clinical Data Repository</description>
    <url>https://ehrbase.org</url>

    <licenses>
        <license>
            <name>The Apache License, Version 2.0</name>
            <url>http://www.apache.org/licenses/LICENSE-2.0.txt</url>
        </license>
    </licenses>

    <distributionManagement>
        <snapshotRepository>
            <id>ossrh</id>
            <url>https://oss.sonatype.org/content/repositories/snapshots</url>
        </snapshotRepository>
        <repository>
            <id>ossrh</id>
            <url>https://oss.sonatype.org/service/local/staging/deploy/maven2/</url>
        </repository>
    </distributionManagement>

    <developers>
        <developer>
            <name>Stefan Spiska</name>
            <email>stefan.spiska@vitasystems.de</email>
            <organization>vitasystems GmbH</organization>
            <organizationUrl>https://www.vitagroup.ag/</organizationUrl>
        </developer>
        <developer>
            <name>Axel Siebert</name>
            <email>axel.siebert@vitasystems.de</email>
            <organization>vitasystems GmbH</organization>
            <organizationUrl>https://www.vitagroup.ag/</organizationUrl>
        </developer>
        <developer>
            <name>Wladislaw Wagner</name>
            <email>wladislaw.wagner@vitasystems.de</email>
            <organization>vitasystems GmbH</organization>
            <organizationUrl>https://www.vitagroup.ag/</organizationUrl>
        </developer>
        <developer>
            <name>Luis Marco-Ruiz</name>
            <email>luis.marco-ruiz@plri.de</email>
            <organization>Hannover Medical School</organization>
            <organizationUrl>https://plri.de/</organizationUrl>
        </developer>
        <developer>
            <name>Jake Smolka</name>
            <email>jake.smolka@plri.de</email>
            <organization>Hannover Medical School</organization>
            <organizationUrl>https://plri.de/</organizationUrl>
        </developer>
        <developer>
            <name>Pablo Pazos</name>
            <email>pablo.pazos@cabolabs.com</email>
            <organization>Hannover Medical School</organization>
            <organizationUrl>https://plri.de/</organizationUrl>
        </developer>
        <developer>
            <name>Christian Chevalley</name>
            <email>christian@adoc.co.th</email>
            <organization>Hannover Medical School</organization>
            <organizationUrl>https://plri.de/</organizationUrl>
        </developer>
    </developers>

    <scm>
        <connection>scm:git:git://github.com/ehrbase/ehrbase.git</connection>
        <developerConnection>scm:git:ssh://github.com:ehrbase/ehrbase.git</developerConnection>
        <url>https://github.com/ehrbase/ehrbase</url>
    </scm>

    <repositories>
        <repository>
            <id>jitpack.io</id>
            <url>https://jitpack.io</url>
        </repository>
    </repositories>

    <properties>
        <maven.compiler.release>11</maven.compiler.release>
        <maven.compiler.source>11</maven.compiler.source>
        <maven.compiler.target>11</maven.compiler.target>
        <commons.io.version>2.6</commons.io.version>
        <commons.lang3.version>3.8</commons.lang3.version>
        <commons-text.version>1.4</commons-text.version>
        <junit.toolbox.version>2.4</junit.toolbox.version>
        <assertj.core>3.11.1</assertj.core>
        <json.path.version>2.4.0</json.path.version>
        <log4j.version>2.7</log4j.version>
        <jooq.version>3.12.3</jooq.version>
        <jackson.version>2.10.2</jackson.version>
        <keycloak.version>4.0.0.Final</keycloak.version>
        <springfox.version>2.9.2</springfox.version>
        <springfox-snapshot.version>3.0.0-SNAPSHOT</springfox-snapshot.version>
        <spring-security.version>5.2.1.RELEASE</spring-security.version>
        <swagger.version>1.5.23</swagger.version>
        <swagger-snapshot.version>2.0.0-rc2</swagger-snapshot.version>
        <postgressql.version>42.2.5</postgressql.version>
        <ehrbase.sdk.version>d97d209</ehrbase.sdk.version>
        <flyway.version>6.2.0</flyway.version>
        <database.name>ehrbase</database.name>
        <database.user>ehrbase</database.user>
        <database.pass>ehrbase</database.pass>
        <database.port>5432</database.port>
        <database.host>localhost</database.host>
    </properties>

    <!-- Spring Boot starter parent is taking over most parts of the dependency management -->
    <parent>
        <groupId>org.springframework.boot</groupId>
        <artifactId>spring-boot-starter-parent</artifactId>
        <version>2.2.4.RELEASE</version>
        <relativePath/> <!-- lookup parent from repository -->
    </parent>

    <modules>
        <module>service</module>
        <module>rest-ehr-scape</module>
        <module>rest-openehr</module>
        <module>application</module>
        <module>base</module>
        <module>api</module>
        <module>jooq-pq</module>
    </modules>


    <dependencyManagement>
        <dependencies>
            <!-- modules -->
            <dependency>
                <groupId>org.ehrbase.openehr</groupId>
                <artifactId>base</artifactId>
                <version>${project.version}</version>
            </dependency>
            <dependency>
                <groupId>org.ehrbase.openehr</groupId>
                <artifactId>service</artifactId>
                <version>${project.version}</version>
            </dependency>
            <dependency>
                <groupId>org.ehrbase.openehr</groupId>
                <artifactId>rest-ehr-scape</artifactId>
                <version>${project.version}</version>
            </dependency>
            <dependency>
                <groupId>org.ehrbase.openehr</groupId>
                <artifactId>rest-openehr</artifactId>
                <version>${project.version}</version>
            </dependency>
            <dependency>
                <groupId>org.ehrbase.openehr</groupId>
                <artifactId>application</artifactId>
                <version>${project.version}</version>
            </dependency>
            <dependency>
                <groupId>org.ehrbase.openehr</groupId>
                <artifactId>api</artifactId>
                <version>${project.version}</version>
            </dependency>
            <dependency>
                <groupId>org.ehrbase.openehr</groupId>
                <artifactId>jooq-pg</artifactId>
                <version>${project.version}</version>
            </dependency>


            <!-- sdk -->
            <dependency>
                <groupId>com.github.ehrbase.openEHR_SDK</groupId>
                <artifactId>response-dto</artifactId>
                <version>${ehrbase.sdk.version}</version>
            </dependency>
            <dependency>
                <groupId>com.github.ehrbase.openEHR_SDK</groupId>
                <artifactId>opt-1.4</artifactId>
                <version>${ehrbase.sdk.version}</version>
            </dependency>
            <dependency>
                <groupId>com.github.ehrbase.openEHR_SDK</groupId>
                <artifactId>serialisation</artifactId>
                <version>${ehrbase.sdk.version}</version>
            </dependency>
            <dependency>
                <groupId>com.github.ehrbase.openEHR_SDK</groupId>
                <artifactId>terminology</artifactId>
                <version>${ehrbase.sdk.version}</version>
            </dependency>
            <dependency>
                <groupId>com.github.ehrbase.openEHR_SDK</groupId>
                <artifactId>validation</artifactId>
                <version>${ehrbase.sdk.version}</version>
            </dependency>
            <dependency>
                <groupId>com.github.ehrbase.openEHR_SDK</groupId>
                <artifactId>test-data</artifactId>
                <version>${ehrbase.sdk.version}</version>
                <scope>test</scope>
            </dependency>
            <!-- external -->
            <dependency>
                <groupId>org.springframework.boot</groupId>
                <artifactId>spring-boot-starter-web</artifactId>
                <version>2.2.4.RELEASE</version>
                <exclusions>
                    <exclusion>
                        <groupId>ch.qos.logback</groupId>
                        <artifactId>logback-classic</artifactId>
                    </exclusion>
                </exclusions>
            </dependency>
<<<<<<< HEAD
            <dependency>
                <groupId>org.springframework.boot</groupId>
                <artifactId>spring-boot-starter-security</artifactId>
                <version>2.2.4.RELEASE</version>
            </dependency>
            <dependency>
                <groupId>org.springframework.boot</groupId>
                <artifactId>spring-boot-starter-oauth2-resource-server</artifactId>
                <version>2.2.4.RELEASE</version>
            </dependency>
            <dependency>
                <groupId>org.keycloak.bom</groupId>
                <artifactId>keycloak-adapter-bom</artifactId>
                <version>${keycloak.version}</version>
                <type>pom</type>
                <scope>import</scope>
            </dependency>
=======

>>>>>>> 58034c1a
            <dependency>
                <groupId>org.postgresql</groupId>
                <artifactId>postgresql</artifactId>
                <version>${postgressql.version}</version>
            </dependency>
            <dependency>
                <groupId>commons-io</groupId>
                <artifactId>commons-io</artifactId>
                <version>${commons.io.version}</version>
            </dependency>
            <dependency>
                <groupId>org.apache.commons</groupId>
                <artifactId>commons-lang3</artifactId>
                <version>${commons.lang3.version}</version>
            </dependency>
            <dependency>
                <groupId>org.apache.commons</groupId>
                <artifactId>commons-text</artifactId>
                <version>${commons-text.version}</version>
            </dependency>
            <dependency>
                <groupId>org.apache.logging.log4j</groupId>
                <artifactId>log4j-api</artifactId>
                <version>${log4j.version}</version>
            </dependency>
            <dependency>
                <groupId>org.apache.logging.log4j</groupId>
                <artifactId>log4j-core</artifactId>
                <version>${log4j.version}</version>
            </dependency>
            <dependency>
                <groupId>log4j</groupId>
                <artifactId>log4j</artifactId>
                <version>1.2.17</version>
            </dependency>
            <dependency>
                <groupId>org.jooq</groupId>
                <artifactId>jooq</artifactId>
                <version>${jooq.version}</version>
                <scope>compile</scope>
            </dependency>
            <dependency>
                <groupId>org.jooq</groupId>
                <artifactId>jooq-codegen-maven</artifactId>
                <version>${jooq.version}</version>
            </dependency>
            <dependency>
                <groupId>org.antlr</groupId>
                <artifactId>antlr4-runtime</artifactId>
                <version>4.7.1</version>
            </dependency>
            <dependency>
                <groupId>com.jayway.jsonpath</groupId>
                <artifactId>json-path</artifactId>
                <version>${json.path.version}</version>
            </dependency>
            <dependency>
                <groupId>com.sun.jersey</groupId>
                <artifactId>jersey-json</artifactId>
                <version>1.19</version>
            </dependency>
            <dependency>
                <groupId>com.jayway.jsonpath</groupId>
                <artifactId>json-path-assert</artifactId>
                <version>${json.path.version}</version>
            </dependency>
            <dependency>
                <!--        <groupId>com.nedap.healthcare.archie</groupId>
                        <artifactId>archie-all</artifactId>
                        <version>0.7.0-SNAPSHOT</version>
                -->
                <groupId>com.github.openEHR</groupId>
                <artifactId>archie</artifactId>
                <version>738152e</version>
            </dependency>
            <dependency>
                <groupId>com.cedarsoftware</groupId>
                <artifactId>json-io</artifactId>
                <version>3.0.2</version>
            </dependency>
            <dependency>
                <groupId>org.apache.commons</groupId>
                <artifactId>commons-collections4</artifactId>
                <version>4.1</version>
            </dependency>
            <dependency>
                <groupId>commons-cli</groupId>
                <artifactId>commons-cli</artifactId>
                <version>1.3</version>
            </dependency>
            <dependency>
                <groupId>com.googlecode.jctree</groupId>
                <artifactId>jctree</artifactId>
                <version>2.0.0</version>
            </dependency>
            <dependency>
                <groupId>com.fasterxml.jackson.core</groupId>
                <artifactId>jackson-databind</artifactId>
                <version>${jackson.version}</version>
            </dependency>
            <dependency>
                <groupId>com.fasterxml.jackson.core</groupId>
                <artifactId>jackson-core</artifactId>
                <version>${jackson.version}</version>
            </dependency>
            <dependency>
                <groupId>com.fasterxml.jackson.datatype</groupId>
                <artifactId>jackson-datatype-jsr310</artifactId>
                <version>2.9.10</version>
            </dependency>
            <dependency>
                <groupId>de.ruedigermoeller</groupId>
                <artifactId>fst</artifactId>
                <version>2.40</version>
            </dependency>
            <dependency>
                <groupId>org.jscience</groupId>
                <artifactId>jscience</artifactId>
                <version>4.3.1</version>
            </dependency>
            <dependency>
                <groupId>com.google.code.gson</groupId>
                <artifactId>gson</artifactId>
                <version>2.8.6</version>
            </dependency>
            <dependency>
                <groupId>org.apache.xmlbeans</groupId>
                <artifactId>xmlbeans</artifactId>
                <version>2.6.0</version>
            </dependency>
            <dependency>
                <groupId>org.apache.velocity</groupId>
                <artifactId>velocity</artifactId>
                <version>1.5</version>
            </dependency>
            <dependency>
                <groupId>junit</groupId>
                <artifactId>junit</artifactId>
                <version>4.12</version>
            </dependency>
            <!-- <dependency>
                <groupId>org.junit.jupiter</groupId>
                <artifactId>junit-jupiter-engine</artifactId>
                <version>5.4.0</version>
                <scope>test</scope>
            </dependency>
            <dependency>
                <groupId>org.junit.vintage</groupId>
                <artifactId>junit-vintage-engine</artifactId>
                <version>5.4.0</version>
                <scope>test</scope>
            </dependency> -->
            <dependency>
                <groupId>org.jdom</groupId>
                <artifactId>jdom</artifactId>
                <version>1.1.3</version>
            </dependency>
            <dependency>
                <groupId>com.google.guava</groupId>
                <artifactId>guava</artifactId>
                <version>28.1-jre</version>
            </dependency>
            <dependency>
                <groupId>org.json</groupId>
                <artifactId>json</artifactId>
                <version>20140107</version>
            </dependency>
            <dependency>
                <groupId>com.github.everit-org.json-schema</groupId>
                <artifactId>org.everit.json.schema</artifactId>
                <version>1.12.1</version>
            </dependency>
            <dependency>
                <groupId>io.springfox</groupId>
                <artifactId>springfox-swagger2</artifactId>
                <version>${springfox.version}</version>
                <!-- excluding and adding them with a custom version later resolves:
                https://github.com/springfox/springfox/issues/2265#issuecomment-413286451 -->
                <exclusions>
                    <exclusion>
                        <groupId>io.swagger</groupId>
                        <artifactId>swagger-annotations</artifactId>
                    </exclusion>
                    <exclusion>
                        <groupId>io.swagger</groupId>
                        <artifactId>swagger-models</artifactId>
                    </exclusion>
                </exclusions>
            </dependency>
            <dependency>
                <groupId>io.swagger</groupId>
                <artifactId>swagger-annotations</artifactId>
                <version>${swagger.version}</version>
            </dependency>
            <dependency>
                <groupId>io.swagger</groupId>
                <artifactId>swagger-models</artifactId>
                <version>${swagger.version}</version>
            </dependency>
            <dependency>
                <groupId>io.springfox</groupId>
                <artifactId>springfox-swagger-ui</artifactId>
                <version>${springfox.version}</version>
            </dependency>
            <dependency>
                <groupId>org.flywaydb</groupId>
                <artifactId>flyway-core</artifactId>
                <version>${flyway.version}</version>
            </dependency>

            <dependency>
                <groupId>org.xmlunit</groupId>
                <artifactId>xmlunit-core</artifactId>
                <version>2.2.1</version>
            </dependency>

            <dependency>
                <groupId>org.xmlunit</groupId>
                <artifactId>xmlunit-matchers</artifactId>
                <version>2.2.1</version>
            </dependency>

            <dependency>
                <groupId>javax.annotation</groupId>
                <artifactId>javax.annotation-api</artifactId>
                <version>1.3.2</version>
            </dependency>
            <!--  Test dependencies -->
            <dependency>
                <groupId>com.googlecode.junit-toolbox</groupId>
                <artifactId>junit-toolbox</artifactId>
                <version>${junit.toolbox.version}</version>
                <scope>test</scope>
            </dependency>
            <dependency>
                <groupId>org.assertj</groupId>
                <artifactId>assertj-core</artifactId>
                <version>${assertj.core}</version>
                <scope>test</scope>
            </dependency>
            <dependency>
                <groupId>org.springframework.security</groupId>
                <artifactId>spring-security-test</artifactId>
                <version>${spring-security.version}</version>
                <scope>test</scope>
            </dependency>
        </dependencies>
    </dependencyManagement>

    <dependencies>
        <!-- Annotations-->
        <dependency>
            <groupId>javax.annotation</groupId>
            <artifactId>javax.annotation-api</artifactId>
            <version>1.3.2</version>
        </dependency>
        <dependency>
            <groupId>com.google.code.findbugs</groupId>
            <artifactId>jsr305</artifactId>
            <version>3.0.2</version>
        </dependency>
    </dependencies>

    <build>
        <plugins>
            <plugin>
                <groupId>org.apache.maven.plugins</groupId>
                <artifactId>maven-enforcer-plugin</artifactId>
                <version>1.4.1</version>
                <configuration>
                    <rules>
                        <bannedDependencies>
                            <searchTransitive>true</searchTransitive>
                            <excludes>
                                <exclude>ch.qos.logback:logback-classic</exclude>
                            </excludes>
                        </bannedDependencies>
                    </rules>
                    <fail>true</fail>
                </configuration>
                <executions>
                    <execution>
                        <id>enforce-banned-dependencies</id>
                        <goals>
                            <goal>enforce</goal>
                        </goals>
                    </execution>
                </executions>
            </plugin>
            <plugin>
                <groupId>org.codehaus.mojo</groupId>
                <artifactId>versions-maven-plugin</artifactId>
                <version>2.7</version>
                <configuration>
                    <generateBackupPoms>false</generateBackupPoms>
                </configuration>
            </plugin>
            <plugin>
                <artifactId>maven-compiler-plugin</artifactId>
                <configuration>
                    <release>11</release>
                </configuration>
            </plugin>
            <plugin>
                <artifactId>maven-dependency-plugin</artifactId>
                <version>2.8</version>
            </plugin>
            <plugin>
                <groupId>org.apache.maven.plugins</groupId>
                <artifactId>maven-source-plugin</artifactId>
                <executions>
                    <execution>
                        <id>attach-sources</id>
                        <goals>
                            <goal>jar</goal>
                        </goals>
                    </execution>
                </executions>
            </plugin>
            <plugin>
                <groupId>org.apache.maven.plugins</groupId>
                <artifactId>maven-javadoc-plugin</artifactId>
                <version>3.1.1</version>
                <executions>
                    <execution>
                        <id>attach-javadocs</id>
                        <goals>
                            <goal>jar</goal>
                        </goals>
                    </execution>
                </executions>
                <configuration>
                    <additionalJOption>-Xdoclint:none</additionalJOption>
                </configuration>
            </plugin>
        </plugins>

        <pluginManagement>
            <plugins>
                <plugin>
                    <groupId>com.spotify</groupId>
                    <artifactId>dockerfile-maven-plugin</artifactId>
                    <version>1.4.13</version>
                    <configuration>
                        <dockerConfigFile></dockerConfigFile>
                    </configuration>
                </plugin>
                <plugin>
                    <groupId>org.antlr</groupId>
                    <artifactId>antlr4-maven-plugin</artifactId>
                    <version>4.7.1</version>
                    <configuration>
                        <listener>true</listener>
                        <visitor>true</visitor>
                    </configuration>
                    <executions>
                        <execution>
                            <id>antlr</id>
                            <goals>
                                <goal>antlr4</goal>
                            </goals>
                        </execution>
                    </executions>
                </plugin>
                <plugin>

                    <!-- Specify the maven code generator plugin -->
                    <!-- Use org.jooq            for the Open Source Edition
                             org.jooq.pro        for commercial editions,
                             org.jooq.pro-java-6 for commercial editions with Java 6 support,
                             org.jooq.trial      for the free trial edition

                         Note: Only the Open Source Edition is hosted on Maven Central.
                               Import the others manually from your distribution -->
                    <groupId>org.jooq</groupId>
                    <artifactId>jooq-codegen-maven</artifactId>
                    <version>${jooq.version}</version>

                    <!-- The plugin should hook into the generate goal -->
                    <executions>
                        <execution>
                            <phase>generate-sources</phase>
                            <goals>
                                <goal>generate</goal>
                            </goals>
                        </execution>
                    </executions>

                    <!-- Manage the plugin's dependency. In this example, we'll use a PostgreSQL database -->
                    <dependencies>
                        <dependency>
                            <groupId>org.postgresql</groupId>
                            <artifactId>postgresql</artifactId>
                            <version>${postgressql.version}</version>
                        </dependency>
                    </dependencies>

                    <!-- Specify the plugin configuration.
                         The configuration format is the same as for the standalone code generator -->
                    <configuration>
                        <!-- Configure the database connection here -->
                        <jdbc>
                            <driver>org.postgresql.Driver</driver>
                            <url>jdbc:postgresql://${database.host}:${database.port}/${database.name}</url>
                            <user>${database.user}</user>
                            <password>${database.pass}</password>
                        </jdbc>
                    </configuration>
                </plugin>
                <plugin>
                    <groupId>org.flywaydb</groupId>
                    <artifactId>flyway-maven-plugin</artifactId>
                    <version>${flyway.version}</version>
                    <dependencies>
                        <dependency>
                            <groupId>org.postgresql</groupId>
                            <artifactId>postgresql</artifactId>
                            <version>${postgressql.version}</version>
                        </dependency>
                    </dependencies>
                    <executions>
                        <execution>
                            <phase>generate-sources</phase>
                            <goals>
                                <goal>migrate</goal>
                            </goals>
                        </execution>
                    </executions>
                </plugin>
                <plugin>
                    <groupId>org.springframework.boot</groupId>
                    <artifactId>spring-boot-maven-plugin</artifactId>
                </plugin>
                <plugin>
                    <artifactId>maven-failsafe-plugin</artifactId>
                </plugin>
                <plugin>
                    <artifactId>maven-compiler-plugin</artifactId>
                </plugin>
                <plugin>
                    <groupId>org.apache.maven.plugins</groupId>
                    <artifactId>maven-surefire-plugin</artifactId>
                    <version>2.19</version>
                    <configuration>
                        <useSystemClassLoader>false</useSystemClassLoader>
                        <systemPropertyVariables>
                            <test.db.host>${database.host}</test.db.host>
                            <test.db.port>${database.port}</test.db.port>
                            <test.db.name>${database.name}</test.db.name>
                            <test.db.user>${database.user}</test.db.user>
                            <test.db.password>${database.pass}</test.db.password>
                        </systemPropertyVariables>
                    </configuration>
                </plugin>
            </plugins>
        </pluginManagement>
    </build>

    <profiles>
        <profile>
            <id>ossrh</id>
            <properties>
                <gpg.keyname>FAB0BE712374BFC3D26DA5B43A7041C227272DD8</gpg.keyname>
                <gpg.executable>gpg2</gpg.executable>
                <gpg.passphrase>${env.GPG_PASSPHRASE}</gpg.passphrase>
            </properties>
            <build>
                <plugins>
                    <plugin>
                        <groupId>org.apache.maven.plugins</groupId>
                        <artifactId>maven-gpg-plugin</artifactId>
                        <version>1.5</version>
                        <executions>
                            <execution>
                                <id>sign-artifacts</id>
                                <phase>verify</phase>
                                <goals>
                                    <goal>sign</goal>
                                </goals>
                                <configuration>
                                    <gpgArguments>
                                        <arg>--pinentry-mode</arg>
                                        <arg>loopback</arg>
                                    </gpgArguments>
                                </configuration>
                            </execution>
                        </executions>
                    </plugin>
                    <plugin>
                        <groupId>org.sonatype.plugins</groupId>
                        <artifactId>nexus-staging-maven-plugin</artifactId>
                        <version>1.6.7</version>
                        <extensions>true</extensions>
                        <configuration>
                            <serverId>ossrh</serverId>
                            <nexusUrl>https://oss.sonatype.org/</nexusUrl>
                            <autoReleaseAfterClose>false</autoReleaseAfterClose>
                        </configuration>
                    </plugin>
                </plugins>
            </build>
        </profile>
    </profiles>

</project><|MERGE_RESOLUTION|>--- conflicted
+++ resolved
@@ -20,7 +20,7 @@
     <packaging>pom</packaging>
     <groupId>org.ehrbase.openehr</groupId>
     <artifactId>server</artifactId>
-    <version>0.13.0</version>
+    <version>0.12.0</version>
 
     <name>${project.groupId}:${project.artifactId}</name>
     <description>EHRbase is a Free, Libre, Open Source openEHR Clinical Data Repository</description>
@@ -122,7 +122,6 @@
         <swagger.version>1.5.23</swagger.version>
         <swagger-snapshot.version>2.0.0-rc2</swagger-snapshot.version>
         <postgressql.version>42.2.5</postgressql.version>
-        <ehrbase.sdk.version>d97d209</ehrbase.sdk.version>
         <flyway.version>6.2.0</flyway.version>
         <database.name>ehrbase</database.name>
         <database.user>ehrbase</database.user>
@@ -234,7 +233,6 @@
                     </exclusion>
                 </exclusions>
             </dependency>
-<<<<<<< HEAD
             <dependency>
                 <groupId>org.springframework.boot</groupId>
                 <artifactId>spring-boot-starter-security</artifactId>
@@ -252,9 +250,6 @@
                 <type>pom</type>
                 <scope>import</scope>
             </dependency>
-=======
-
->>>>>>> 58034c1a
             <dependency>
                 <groupId>org.postgresql</groupId>
                 <artifactId>postgresql</artifactId>
@@ -395,18 +390,6 @@
                 <artifactId>junit</artifactId>
                 <version>4.12</version>
             </dependency>
-            <!-- <dependency>
-                <groupId>org.junit.jupiter</groupId>
-                <artifactId>junit-jupiter-engine</artifactId>
-                <version>5.4.0</version>
-                <scope>test</scope>
-            </dependency>
-            <dependency>
-                <groupId>org.junit.vintage</groupId>
-                <artifactId>junit-vintage-engine</artifactId>
-                <version>5.4.0</version>
-                <scope>test</scope>
-            </dependency> -->
             <dependency>
                 <groupId>org.jdom</groupId>
                 <artifactId>jdom</artifactId>
