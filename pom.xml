--- conflicted
+++ resolved
@@ -33,11 +33,7 @@
 
     <groupId>org.ehrbase.openehr</groupId>
     <artifactId>server</artifactId>
-<<<<<<< HEAD
-    <version>0.18.1</version>
-=======
     <version>0.18.2</version>
->>>>>>> 32a5d488
     <packaging>pom</packaging>
 
     <name>EHRbase</name>
