/*
 * Copyright (c) 2019 Stefan Spiska (Vitasystems GmbH) and Jake Smolka (Hannover Medical School).
 *
 * This file is part of project EHRbase
 *
 * Licensed under the Apache License, Version 2.0 (the "License");
 * you may not use this file except in compliance with the License.
 * You may obtain a copy of the License at
 *
 * http://www.apache.org/licenses/LICENSE-2.0
 *
 * Unless required by applicable law or agreed to in writing, software
 * distributed under the License is distributed on an "AS IS" BASIS,
 * WITHOUT WARRANTIES OR CONDITIONS OF ANY KIND, either express or implied.
 * See the License for the specific language governing permissions and
 * limitations under the License.
 */

package org.ehrbase.api.service;

import com.nedap.archie.rm.changecontrol.OriginalVersion;
import com.nedap.archie.rm.ehr.EhrStatus;
import com.nedap.archie.rm.ehr.VersionedEhrStatus;
import com.nedap.archie.rm.generic.RevisionHistory;
import org.ehrbase.api.exception.DuplicateObjectException;
import org.ehrbase.api.exception.InternalServerException;
import org.ehrbase.response.ehrscape.CompositionFormat;
import org.ehrbase.response.ehrscape.EhrStatusDto;

import java.sql.Timestamp;
import java.time.LocalDateTime;
import java.util.Optional;
import java.util.UUID;

public interface EhrService extends BaseService {
    /**
     * Creates new EHR instance, with default settings and values when no status or ID is supplied.
     * @param status Optional, sets custom status
     * @param ehrId Optional, sets custom ID
     * @return UUID of new EHR instance
     * @throws DuplicateObjectException when given party/subject already has an EHR
     * @throws InternalServerException when unspecified error occurs
     */
    UUID create(EhrStatus status, UUID ehrId);

    @Deprecated
    Optional<EhrStatusDto> getEhrStatusEhrScape(UUID ehrUuid, CompositionFormat format);

    /**
     * Gets latest EHR_STATUS of the given EHR.
     * @param ehrUuid EHR subject
     * @return Latest EHR_STATUS or empty
     */
    Optional<EhrStatus> getEhrStatus(UUID ehrUuid);

    /**
     * Gets particular EHR_STATUS matching the given version Uid.
     * @param ehrUuid Root EHR
     * @param versionedObjectUid Given Uid of EHR_STATUS
     * @param version Given version of EHR_STATUS
     * @return Matching EHR_STATUS or empty
     */
    Optional<OriginalVersion<EhrStatus>> getEhrStatusAtVersion(UUID ehrUuid, UUID versionedObjectUid, int version);

    /**
     * Update the EHR_STATUS linked to the given EHR
     * @param ehrId ID of linked EHR
     * @param status input EHR_STATUS
     * @return {@link Optional<EhrStatus>} containing the updated status on success
     * @throws org.ehrbase.api.exception.ObjectNotFoundException when given ehrId cannot be found
     * @throws org.ehrbase.api.exception.InvalidApiParameterException when given status is invalid, e.g. not a valid openEHR RM object
     */
    Optional<EhrStatus> updateStatus(UUID ehrId, EhrStatus status);

    Optional<UUID> findBySubject(String subjectId, String nameSpace);

    /**
     * Checks if there is an ehr entry existing for specified ehrId.
     *
     * @param ehrId - Target EHR identified
     * @return EHR with id exists
     */
    boolean doesEhrExist(UUID ehrId);

    /**
     * Get latest version UID of an EHR_STATUS by given associated EHR UID.
     * @param ehrId EHR ID
     * @return EHR_STATUS version UID
     */
    String getLatestVersionUidOfStatus(UUID ehrId);

    LocalDateTime getCreationTime(UUID ehrId);

    /**
     * Get version number of EHR_STATUS associated with given EHR UID at given timestamp.
     * @param ehrUid EHR UID
     * @param timestamp Timestamp of point in time
     * @return version number
     */
    Integer getEhrStatusVersionByTimestamp(UUID ehrUid, Timestamp timestamp);

    /**
     * Return True if a EHR with identifier ehrId exists.
     * Implements has_ehr from the openEHR Platform Abstract Service Model.
     * @param ehrId identifier to test
     * @return True when existing, false if not
     */
    Boolean hasEhr(UUID ehrId);

    /**
     * Helper to get (Versioned Object) Uid of EHR_STATUS of given EHR.
     * @param ehrUid Uid of EHR
     * @return UUID of corresponding EHR_STATUS
     */
    UUID getEhrStatusVersionedObjectUidByEhr(UUID ehrUid);

    /**
     * Gets version container EhrStatus associated with given EHR.
     * @param ehrUid Given EHR ID
     * @return Version container object
     */
    VersionedEhrStatus getVersionedEhrStatus(UUID ehrUid);

    /**
     * Gets revision history of EhrStatus associated with given EHR.
     * @param ehrUid Given EHR ID
     * @return Revision history object
     */
    RevisionHistory getRevisionHistoryOfVersionedEhrStatus(UUID ehrUid);

    /**
     * Reads the EHR entry from database and returns the ID of the root directory entry.
     *
     * @param ehrId - EHR id to find the directory for
     * @return UUID of the root directory if existing
     */
    UUID getDirectoryId(UUID ehrId);

    /**
<<<<<<< HEAD
     * Admin method to delete an EHR from the DB. See EHRbase Admin API specification for details.
     * @param ehrId EHR to delete
     */
    void adminDeleteEhr(UUID ehrId);
=======
     * Removes the directory information from EHR table entry after deletion of the corresponding folder from
     * folders table. If there were no such folder it will return a successful deletion.
     *
     * @param ehrId - Target EHR id
     * @return Directory entry is now 'null'
     */
    boolean removeDirectory(UUID ehrId);
>>>>>>> 03f43737

}<|MERGE_RESOLUTION|>--- conflicted
+++ resolved
@@ -137,12 +137,6 @@
     UUID getDirectoryId(UUID ehrId);
 
     /**
-<<<<<<< HEAD
-     * Admin method to delete an EHR from the DB. See EHRbase Admin API specification for details.
-     * @param ehrId EHR to delete
-     */
-    void adminDeleteEhr(UUID ehrId);
-=======
      * Removes the directory information from EHR table entry after deletion of the corresponding folder from
      * folders table. If there were no such folder it will return a successful deletion.
      *
@@ -150,6 +144,11 @@
      * @return Directory entry is now 'null'
      */
     boolean removeDirectory(UUID ehrId);
->>>>>>> 03f43737
+
+    /**
+     * Admin method to delete an EHR from the DB. See EHRbase Admin API specification for details.
+     * @param ehrId EHR to delete
+     */
+    void adminDeleteEhr(UUID ehrId);
 
 }