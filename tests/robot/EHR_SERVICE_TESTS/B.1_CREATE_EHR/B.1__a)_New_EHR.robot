--- conflicted
+++ resolved
@@ -358,11 +358,7 @@
 
 
 MF-024 - Create new EHR (POST /ehr invalid variants)
-<<<<<<< HEAD
-    [Tags]
-=======
     [Tags]    295
->>>>>>> eac1ae5d
     [Template]          create ehr from data table (invalid)
 
   # SUBJECT    IS_MODIFIABLE   IS_QUERYABLE   R.CODE
@@ -376,10 +372,7 @@
     given      0               0              400
     given      "true"          "true"         400
     given      "false"         "false"        400
-<<<<<<< HEAD
-=======
     [Teardown]      TRACE GITHUB ISSUE  295  not-ready
->>>>>>> eac1ae5d
 
 
 MF-025 - Create new EHR w/ invalid subject (POST /ehr variants)
@@ -434,7 +427,6 @@
     given   given      ${EMPTY}        false          400
     given   given      false           ${EMPTY}       400
     given   given      true            ${EMPTY}       400
-<<<<<<< HEAD
 
     given   given      null            null           400
     given   given      "null"          "null"         400
@@ -443,16 +435,6 @@
     given   given      "true"          "true"         400
     given   given      "false"         "false"        400
 
-=======
-
-    given   given      null            null           400
-    given   given      "null"          "null"         400
-    given   given      1               1              400
-    given   given      0               0              400
-    given   given      "true"          "true"         400
-    given   given      "false"         "false"        400
-
->>>>>>> eac1ae5d
     given   ${EMPTY}   true            true           400
     given   ${EMPTY}   true            false          400
     given   ${EMPTY}   false           false          400
@@ -464,21 +446,12 @@
     [Tags]
     [Template]          create ehr w/ invalid ehr_id from data table
 
-<<<<<<< HEAD
   # INVALID EHR_ID                                                SUBJECT   IS_MODIFIABLE  IS_QUERYABLE  R.CODE
     ${{ ''.join(random.choices(string.ascii_lowercase, k=10)) }}  ${EMPTY}  true           true          400
     ${{ ''.join(random.choices(string.ascii_lowercase, k=10)) }}  ${EMPTY}  false          false         400
     ${{ ''.join(random.choices(string.digits, k=10)) }}           ${EMPTY}  ${EMPTY}       true          400
     ${{ ''.join(random.choices(string.digits, k=10)) }}           ${EMPTY}  ${EMPTY}       false         400
     0000000${{random.randint(1,1000)}}                            ${EMPTY}  false          ${EMPTY}      400
-=======
-  # EHR_ID    SUBJECT    IS_MODIFIABLE   IS_QUERYABLE   R.CODE
-    invalid   ${EMPTY}   true            true           400
-    invalid   ${EMPTY}   false           false          400
-    1234567   ${EMPTY}   ${EMPTY}        true           400
-    .......   ${EMPTY}   ${EMPTY}        false          400
-    0000000   ${EMPTY}   false           ${EMPTY}       400
->>>>>>> eac1ae5d
 
 
 MF-033 - Create new EHR w/ given ehr_id (w/o Prefer header)
