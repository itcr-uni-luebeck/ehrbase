--- conflicted
+++ resolved
@@ -458,7 +458,6 @@
     # comment: switch to manual test environment control when "-v nodocker" cli option is used
     Run Keyword If      $NODOCKER.upper() in ["TRUE", ""]    Run Keywords
                ...      Set Global Variable    ${NODOCKER}    TRUE    AND
-<<<<<<< HEAD
                ...      Set Global Variable    ${BASEURL}    ${${SUT}.URL}    AND
                ...      Set Global Variable    ${HEARTBEAT_URL}    ${${SUT}.HEARTBEAT}    AND
                ...      Set Global Variable    ${AUTHORIZATION}    ${${SUT}.AUTH}    AND
@@ -466,16 +465,6 @@
                ...      Set Global Variable    ${CONTROL_MODE}    ${${SUT}.CONTROL}
 
                         Log    \n\t SUT CONFIG (EHRbase v${VERSION})\n    console=true
-                        # Log    \t EHRbase VERSION: ${VERSION}    console=true
-=======
-               ...      Set Global Variable    ${BASEURL}    ${DEV.URL}    AND
-               ...      Set Global Variable    ${HEARTBEAT_URL}    ${DEV.HEARTBEAT}    AND
-               ...      Set Global Variable    ${AUTHORIZATION}    ${DEV.AUTH}    AND
-               ...      Set Global Variable    ${CREATING_SYSTEM_ID}    ${DEV.NODENAME}    AND
-               ...      Set Global Variable    ${CONTROL_MODE}    ${DEV.CONTROL}
-
-                        Log    \n\t SUT CONFIG (EHRbase v${VERSION})\n    console=true
->>>>>>> 5676d2c8
                         Log    \t BASEURL: ${BASEURL}    console=true
                         Log    \t HEARTBEAT: ${HEARTBEAT_URL}    console=true
                         Log    \t AUTH: ${AUTHORIZATION}    console=true
