# Copyright (c) 2019 Wladislaw Wagner (Vitasystems GmbH), Pablo Pazos (Hannover Medical School).
#
# This file is part of Project EHRbase
#
# Licensed under the Apache License, Version 2.0 (the "License");
# you may not use this file except in compliance with the License.
# You may obtain a copy of the License at
#
# http://www.apache.org/licenses/LICENSE-2.0
#
# Unless required by applicable law or agreed to in writing, software
# distributed under the License is distributed on an "AS IS" BASIS,
# WITHOUT WARRANTIES OR CONDITIONS OF ANY KIND, either express or implied.
# See the License for the specific language governing permissions and
# limitations under the License.



*** Settings ***
Library    Collections
Library    String
Library    Process
Library    OperatingSystem

Resource    ${CURDIR}${/}../suite_settings.robot
Resource    generic_keywords.robot
Resource    template_opt1.4_keywords.robot
Resource    ehr_keywords.robot
Resource    composition_keywords.robot



*** Variables ***
${VALID QUERY DATA SETS}     ${PROJECT_ROOT}/tests/robot/_resources/test_data_sets/query/aql_queries_valid
${INVALID QUERY DATA SETS}   ${PROJECT_ROOT}/tests/robot/_resources/test_data_sets/query/aql_queries_invalid
${QUERY RESULTS LOADED DB}   ${PROJECT_ROOT}/tests/robot/_resources/test_data_sets/query/expected_results/loaded_db
${QUERY RESULTS EMPTY DB}    ${PROJECT_ROOT}/tests/robot/_resources/test_data_sets/query/expected_results/empty_db

${aql_queries}    ${VALID QUERY DATA SETS}



*** Keywords ***
# oooo    oooo oooooooooooo oooooo   oooo oooooo   oooooo     oooo   .oooooo.   ooooooooo.   oooooooooo.    .oooooo..o
# `888   .8P'  `888'     `8  `888.   .8'   `888.    `888.     .8'   d8P'  `Y8b  `888   `Y88. `888'   `Y8b  d8P'    `Y8
#  888  d8'     888           `888. .8'     `888.   .8888.   .8'   888      888  888   .d88'  888      888 Y88bo.
#  88888[       888oooo8       `888.8'       `888  .8'`888. .8'    888      888  888ooo88P'   888      888  `"Y8888o.
#  888`88b.     888    "        `888'         `888.8'  `888.8'     888      888  888`88b.     888      888      `"Y88b
#  888  `88b.   888       o      888           `888'    `888'      `88b    d88'  888  `88b.   888     d88' oo     .d8P
# o888o  o888o o888ooooood8     o888o           `8'      `8'        `Y8bood8P'  o888o  o888o o888bood8P'   8""88888P'
#
# [ HIGH LEVEL KEYWORDS ]

Set Smoke Test Status
    ${SMOKE_TEST_PASSED} =    Set Variable if    "${TESTSTATUS}"=="PASS"    ${TRUE}    ${FALSE}
    Set Global Variable    ${SMOKE_TEST_PASSED}    ${SMOKE_TEST_PASSED}


Establish Preconditions
    Preconditions (PART 1) - Load Blueprints of Queries and Expected-Results
    Preconditions (PART 2) - Generate Test-Data and Expected-Results


execute ad-hoc query and check result (empty DB)
    [Arguments]         ${aql_payload}
    [Documentation]     EMPTY DB

                        execute ad-hoc query    ${aql_payload}
                        check response: is positive
                        check response (EMPTY DB): returns correct content for    ${aql_payload}


execute invalid ad-hoc query and check result (empty DB)
    [Arguments]         ${aql_payload}    ${error_message}
    [Documentation]     EMPTY DB
                        execute invalid ad-hoc query    ${aql_payload}
                        check response: is negative
                        check response: contains error message    ${error_message}


execute ad-hoc query and check result (loaded DB)
    [Arguments]         ${aql_payload}    ${expected}
    [Documentation]     LOADED DB

                        execute ad-hoc query    ${aql_payload}
                        check response: is positive
                        check response (LOADED DB): returns correct content  ${expected}


execute ad-hoc query (no result comparison)
    [Arguments]         ${aql_payload}

                        execute ad-hoc query    ${aql_payload}
                        check response: is positive


execute ad-hoc query
    [Arguments]         ${valid_test_data_set}
                        Set Test Variable  ${KEYWORD NAME}  AD-HOC QUERY
                        load valid query test-data-set    ${valid_test_data_set}
                        POST /query/aql    JSON


execute invalid ad-hoc query
    [Arguments]         ${invalid_test_data_set}
                        Set Test Variable  ${KEYWORD NAME}  AD-HOC QUERY
                        load invalid query test-data-set  ${invalid_test_data_set}
                        POST /query/aql    JSON


load valid query test-data-set
    [Arguments]        ${valid_test_data_set}

    ${file} =           Load JSON From File    ${VALID QUERY DATA SETS}/${valid_test_data_set}
                        Set Test Variable      ${test_data}    ${file}


load invalid query test-data-set
    [Arguments]        ${invalid_test_data_set}

    ${file} =           Load JSON From File    ${INVALID QUERY DATA SETS}/${invalid_test_data_set}
                        Set Test Variable      ${test_data}    ${file}


load expected results-data-set (LOADED DB)
    [Arguments]        ${expected_result_data_set}

    ${file}=            Load JSON From File    ${QUERY RESULTS LOADED DB}/${expected_result_data_set}
                        Set Test Variable      ${expected_result}    ${file}


load expected results-data-set (EMPTY DB)
    [Arguments]        ${expected_result_data_set}

    ${file}=            Load JSON From File    ${QUERY RESULTS EMPTY DB}/${expected_result_data_set}
                        Set Test Variable      ${expected_result}    ${file}







# oooooooooooo ooooo      ooo oooooooooo.   ooooooooo.     .oooooo.   ooooo ooooo      ooo ooooooooooooo  .oooooo..o
# `888'     `8 `888b.     `8' `888'   `Y8b  `888   `Y88.  d8P'  `Y8b  `888' `888b.     `8' 8'   888   `8 d8P'    `Y8
#  888          8 `88b.    8   888      888  888   .d88' 888      888  888   8 `88b.    8       888      Y88bo.
#  888oooo8     8   `88b.  8   888      888  888ooo88P'  888      888  888   8   `88b.  8       888       `"Y8888o.
#  888    "     8     `88b.8   888      888  888         888      888  888   8     `88b.8       888           `"Y88b
#  888       o  8       `888   888     d88'  888         `88b    d88'  888   8       `888       888      oo     .d8P
# o888ooooood8 o8o        `8  o888bood8P'   o888o         `Y8bood8P'  o888o o8o        `8      o888o     8""88888P'
#
# [ HTTP METHODS / ENDPOINTS ]



# oooo            .       .                                                     .
# `888          .o8     .o8                                                   .o8
#  888 .oo.   .o888oo .o888oo oo.ooooo.       oo.ooooo.   .ooooo.   .oooo.o .o888oo
#  888P"Y88b    888     888    888' `88b       888' `88b d88' `88b d88(  "8   888
#  888   888    888     888    888   888       888   888 888   888 `"Y88b.    888
#  888   888    888 .   888 .  888   888       888   888 888   888 o.  )88b   888 .
# o888o o888o   "888"   "888"  888bod8P'       888bod8P' `Y8bod8P' 8""888P'   "888"
#                              888             888
#                             o888o           o888o
#
# [ HTTP POST ]

POST /query/aql
    [Arguments]         ${format}
    [Documentation]     Executes HTTP method POST on /query/aql endpoint
    ...                 DEPENDENCY: following variables have to be in test-level scope:
    ...                 `${test_data}`

                        prepare new request session    ${format}
    ${resp}=            Post Request        ${SUT}   /query/aql
                        ...                 data=${test_data}
                        ...                 headers=${headers}
                        Set Test Variable   ${response}    ${resp}
                        Set Test Variable   ${response body}    ${resp.content}
                        # Output Debug Info:  POST /query/aql
    
    # UNCOMMENT NEXT BLOCK FOR DEBUGGING (BETTER OUTPUT IN CONSOLE)
    # TODO: rm/comment it out when test stable
                        Log To Console  \n//////////// ACTUAL //////////////////////////////
                        Output    ${response.json()}


POST /query/{qualified_query_name}/{version}
    No Operation





# oooo            .       .                                            .
# `888          .o8     .o8                                          .o8
#  888 .oo.   .o888oo .o888oo oo.ooooo.        .oooooooo  .ooooo.  .o888oo
#  888P"Y88b    888     888    888' `88b      888' `88b  d88' `88b   888
#  888   888    888     888    888   888      888   888  888ooo888   888
#  888   888    888 .   888 .  888   888      `88bod8P'  888    .o   888 .
# o888o o888o   "888"   "888"  888bod8P'      `8oooooo.  `Y8bod8P'   "888"
#                              888            d"     YD
#                             o888o           "Y88888P'
#
# [ HTTP GET ]


GET /query/{qualified_query_name}
    No Operation


GET /query/{qualified_query_name}/?ehr_id
    No Operation


GET /query/{qualified_query_name}/?query_parameter
    No Operation


GET /query/{qualified_query_name}/?ehr_id?query_parameter
    No Operation


GET /query/{qualified_query_name}/{version}
    No Operation


GET /query/{qualified_query_name}/{version}?ehr_id
    No Operation


GET /query/{qualified_query_name}/{version}?query_parameter
    No Operation


GET /query/{qualified_query_name}/{version}?ehr_id?query_parameter
    No Operation







# ooooooooo.   oooooooooooo  .oooooo..o ooooooooo.     .oooooo.   ooooo      ooo  .oooooo..o oooooooooooo  .oooooo..o
# `888   `Y88. `888'     `8 d8P'    `Y8 `888   `Y88.  d8P'  `Y8b  `888b.     `8' d8P'    `Y8 `888'     `8 d8P'    `Y8
#  888   .d88'  888         Y88bo.       888   .d88' 888      888  8 `88b.    8  Y88bo.       888         Y88bo.
#  888ooo88P'   888oooo8     `"Y8888o.   888ooo88P'  888      888  8   `88b.  8   `"Y8888o.   888oooo8     `"Y8888o.
#  888`88b.     888    "         `"Y88b  888         888      888  8     `88b.8       `"Y88b  888    "         `"Y88b
#  888  `88b.   888       o oo     .d8P  888         `88b    d88'  8       `888  oo     .d8P  888       o oo     .d8P
# o888o  o888o o888ooooood8 8""88888P'  o888o         `Y8bood8P'  o8o        `8  8""88888P'  o888ooooood8 8""88888P'
#
# [ POSITIVE RESPONSE CHECKS ]

check response: is positive
    Should Be Equal As Strings   ${response.status_code}   200


check response (LOADED DB): returns correct content
    [Arguments]         ${path_to_expected}

                        load expected results-data-set (LOADED DB)    ${path_to_expected}

                        Log To Console  \n/////////// EXPECTED //////////////////////////////
                        Output    ${expected result}

<<<<<<< HEAD
    ## comment: RESTORE THIS IF LAST CHANGE BREAKS TO MUCH!
    # &{diff}=            compare json-strings  ${response body}  ${expected result}
    # ...                 report_repetition=True
    # ...                 exclude_paths=root['meta']

=======
>>>>>>> 5676d2c8
    &{diff}             compare_jsons_ignoring_properties    ${response body}    ${expected result}
    # ...                 meta    path    foo        # comment: example of how to add additional
                                                     #          properties to be ignored
    ...                 report_repetition=${TRUE}

                        Should Be Empty  ${diff}  msg=DIFF DETECTED!


# check response (LOADED DB): returns correct filtered content for
#     [Arguments]         ${aql_payload}
#                         load expected results-data-set (LOADED DB)    ${aql_payload}
#     &{diff}=            compare json-strings  ${response body}  ${expected result}  exclude_paths=root['meta']


check response (LOADED DB): returns correct ordered content
    [Documentation]     expected result is generated at runtime and saved as .tmp.json
    ...                 in the same folder as the related blueprint
    [Arguments]         ${path_to_expected_result}
                        load expected results-data-set (LOADED DB)    ${path_to_expected_result}

                        Log To Console  \n/////////// EXPECTED //////////////////////////////
                        Output    ${expected result}
    
<<<<<<< HEAD
    ## comment: working example
    # ${exclude_paths}    Create List    root\\['meta'\\]    \\['columns'\\]\\[\\d+\\]\\['path'\\]
    #                     ...            \\['_type'\\]
    # &{diff}             compare json-strings    ${response body}    ${expected result}
    #                     ...                     exclude_regex_paths=${exclude_paths}
    #                     ...                     ignore_order=False

    ## comment: working example
    # &{diff}             compare_ignoring_path_and_type_properties    ${response body}    ${expected result}
    #                     ...    ignore_order=${FALSE}

=======
>>>>>>> 5676d2c8
    # TODO: probably need to sort the expected result before comparison
    
    &{diff}             compare_jsons_ignoring_properties    ${response body}    ${expected result}
    ...                 meta    path
    ...                 ignore_order=${FALSE}
    ...                 report_repetition=${TRUE}

                        Should Be Empty    ${diff}    msg=DIFF DETECTED!


check response (EMPTY DB): returns correct content for
    [Arguments]         ${aql_payload}

                        load expected results-data-set (EMPTY DB)    ${aql_payload}
                        
                        Log To Console  \n/////////// EXPECTED //////////////////////////////
                        Output    ${expected result}

    &{diff}=            compare_jsons_ignoring_properties  ${response body}  ${expected result}
                        Should Be Empty  ${diff}  msg=DIFF DETECTED!


# [ NEGATIVE RESPONSE CHECKS ]
check response: is negative
    Should Be Equal As Strings   ${response.status_code}   400


check response: contains error message
    [Arguments]         ${error_message}
                        # Log    ${response body}
    ${body} =           Convert To String    ${response body}
                        Should Contain    ${body}    ${error_message}    ignore_case=True







# ooooo   ooooo oooooooooooo       .o.       oooooooooo.   oooooooooooo ooooooooo.    .oooooo..o
# `888'   `888' `888'     `8      .888.      `888'   `Y8b  `888'     `8 `888   `Y88. d8P'    `Y8
#  888     888   888             .8"888.      888      888  888          888   .d88' Y88bo.
#  888ooooo888   888oooo8       .8' `888.     888      888  888oooo8     888ooo88P'   `"Y8888o.
#  888     888   888    "      .88ooo8888.    888      888  888    "     888`88b.         `"Y88b
#  888     888   888       o  .8'     `888.   888     d88'  888       o  888  `88b.  oo     .d8P
# o888o   o888o o888ooooood8 o88o     o8888o o888bood8P'   o888ooooood8 o888o  o888o 8""88888P'
#
# [ HTTP HEADERS ]

# NOTE: All request header settings are handled from generic_keywords.robot resource file.

Available keywords:
    generic_keywords.prepare new request session
    generic_keywords.set request headers






# ooooooooooooo oooooooooooo  .oooooo..o ooooooooooooo      oooooooooo.         .o.       ooooooooooooo       .o.       
# 8'   888   `8 `888'     `8 d8P'    `Y8 8'   888   `8      `888'   `Y8b       .888.      8'   888   `8      .888.      
#      888       888         Y88bo.           888            888      888     .8"888.          888          .8"888.     
#      888       888oooo8     `"Y8888o.       888            888      888    .8' `888.         888         .8' `888.    
#      888       888    "         `"Y88b      888            888      888   .88ooo8888.        888        .88ooo8888.   
#      888       888       o oo     .d8P      888            888     d88'  .8'     `888.       888       .8'     `888.  
#     o888o     o888ooooood8 8""88888P'      o888o          o888bood8P'   o88o     o8888o     o888o     o88o     o8888o 
#                                                                                                                       
# [ TEST DATA & EXPECTED RESULTS GENERATION ]

Preconditions (PART 1) - Load Blueprints of Queries and Expected-Results
    [Documentation]     Loads expected-result-blueprints and creates local copies for temporary use.
    ...                 Temporary copies are not git versioned. They are overwritten between test runs
    ...                 and are automatically removed after test execution.
    ...                 NOTE: turn off automatic removal by commenting out related part of "Suite Teardown"
    ...                       to do a manual comparison between 'blueprint' and generated 'expected result set'
    ...                       see example in line below:
    ...                 Suite Teardown    Run Keywords    Clean DB    # Delete Temp Result-Data-Sets

    ${elist}=           Create List   @{EMPTY}
                        Set Suite Variable    @{empty_list}    @{EMPTY}

    # comment: creates temp copies of expectectd-result-blueprints
    @{blueprints}=      Create List    A/100_get_ehrs.json
                        ...            A/101_get_ehrs.json
                        ...            A/102_get_ehrs.json
                        ...            A/103_get_ehrs.json
                        ...            A/104_get_ehrs.json
                        ...            A/105_get_ehrs.json
                        ...            A/106_get_ehrs.json
                        ...            A/107_get_ehrs_top_5.json
                        ...            A/108_get_ehrs_orderby_time-created.json
                        ...            A/109_get_ehrs_within_timewindow.json
                        ...            A/300_get_ehrs_by_contains_any_composition.json
                        ...            A/400_get_ehrs_by_contains_composition_with_archetype.json
                        ...            A/401_get_ehrs_by_contains_composition_with_archetype.json
                        ...            A/402_get_ehrs_by_contains_composition_with_archetype.json
                        ...            A/500_get_ehrs_by_contains_composition_contains_entry_of_type.json
                        ...            A/501_get_ehrs_by_contains_composition_contains_entry_of_type.json
                        ...            A/502_get_ehrs_by_contains_composition_contains_entry_of_type.json
                        ...            A/503_get_ehrs_by_contains_composition_contains_entry_of_type.json
                        ...            A/600_get_ehrs_by_contains_composition_contains_entry_with_archetype.json
                        ...            A/601_get_ehrs_by_contains_composition_contains_entry_with_archetype.json
                        ...            A/602_get_ehrs_by_contains_composition_contains_entry_with_archetype.json
                        ...            A/603_get_ehrs_by_contains_composition_contains_entry_with_archetype.json
                        ...            B/100_get_compositions_from_all_ehrs.json
                        ...            B/101_get_compositions_top_5.json
                        ...            B/102_get_compositions_orderby_name.json
                        ...            B/103_get_compositions_within_timewindow.json
                        ...            B/300_get_compositions_with_archetype_from_all_ehrs.json
                        ...            B/400_get_compositions_contains_section_with_archetype_from_all_ehrs.json
                        ...            B/500_get_compositions_by_contains_entry_of_type_from_all_ehrs.json
                        ...            B/501_get_compositions_by_contains_entry_of_type_from_all_ehrs.json
                        ...            B/502_get_compositions_by_contains_entry_of_type_from_all_ehrs.json
                        ...            B/503_get_compositions_by_contains_entry_of_type_from_all_ehrs.json
                        ...            B/600_get_compositions_by_contains_entry_with_archetype_from_all_ehrs.json
                        ...            B/601_get_compositions_by_contains_entry_with_archetype_from_all_ehrs.json
                        ...            B/602_get_compositions_by_contains_entry_with_archetype_from_all_ehrs.json
                        ...            B/603_get_compositions_by_contains_entry_with_archetype_from_all_ehrs.json
                        ...            B/700_get_compositions_by_contains_entry_with_archetype_and_condition_from_all_ehrs.json
                        ...            B/701_get_compositions_by_contains_entry_with_archetype_and_condition_from_all_ehrs.json
                        ...            B/702_get_compositions_by_contains_entry_with_archetype_and_condition_from_all_ehrs.json
                        ...            D/200_select_data_values_from_all_ehrs_contains_composition.json
                        ...            D/201_select_data_values_from_all_ehrs_contains_composition.json
                        ...            D/300_select_data_values_from_all_ehrs_contains_composition_with_archetype.json
                        ...            D/301_select_data_values_from_all_ehrs_contains_composition_with_archetype.json
                        ...            D/302_select_data_values_from_all_ehrs_contains_composition_with_archetype.json
                        ...            D/303_select_data_values_from_all_ehrs_contains_composition_with_archetype.json
                        ...            D/304_select_data_values_from_all_ehrs_contains_composition_with_archetype.json
                        ...            D/306_select_data_values_from_all_ehrs_contains_composition_with_archetype.json
                        ...            D/307_select_data_values_from_all_ehrs_contains_composition_with_archetype.json
                        ...            D/308_select_data_values_from_all_ehrs_contains_composition_with_archetype.json
                        ...            D/309_select_data_values_from_all_ehrs_contains_composition_with_archetype.json
                        ...            D/310_select_data_values_from_all_ehrs_contains_composition_with_archetype.json
                        ...            D/311_select_data_values_from_all_ehrs_contains_composition_with_archetype.json
                        ...            D/312_select_data_values_from_all_ehrs_contains_composition_with_archetype_top_5.json
                    
                    FOR     ${blueprint}    IN    @{blueprints}

                            Set Suite Variable    ${blueprint}    ${blueprint}
                            Make Temp Copy of Expected Result Blueprint
                    END
                            Set Suite Variable    @{blueprint}    @{EMPTY}

    # comment: For the data-sets below copies of query-blueprints AND expected-result-blueprints are required
    @{blueprints}=      Create List    A/200_get_ehr_by_id.json
                        ...            A/201_get_ehr_by_id.json
                        ...            A/202_get_ehr_by_id.json
                        ...            A/203_get_ehr_by_id.json
                        ...            B/200_get_compositions_from_ehr_by_id.json
                        ...            B/800_get_composition_by_uid.json
                        ...            B/801_get_composition_by_uid.json
                        ...            B/802_get_composition_by_uid.json
                        ...            B/803_get_composition_by_uid.json
                        ...            C/300_get_entries_with_type_from_ehr_with_uid_contains_compositions_with_archetype_from_all_ehrs.json
                        ...            C/301_get_entries_with_type_from_ehr_with_uid_contains_compositions_with_archetype_from_all_ehrs.json
                        ...            C/302_get_entries_with_type_from_ehr_with_uid_contains_compositions_with_archetype_from_all_ehrs.json
                        ...            C/303_get_entries_with_type_from_ehr_with_uid_contains_compositions_with_archetype_from_all_ehrs.json
                        ...            C/400_get_entries_with_archetype_from_ehr_with_uid_contains_compositions_with_archetype_from_all_ehrs.json
                        ...            C/500_get_entries_with_archetype_from_ehr_with_uid_contains_compositions_with_archetype_from_all_ehrs_condition.json
                        ...            C/100_get_entries_from_ehr_with_uid_contains_compositions_from_all_ehrs.json
                        ...            C/101_get_entries_top_5.json
                        ...            C/102_get_entries_orderby_name.json
                        ...            C/103_get_entries_within_timewindow.json
                        ...            C/200_get_entries_from_ehr_with_uid_contains_compositions_with_archetype_from_all_ehrs.json
                        ...            D/400_select_data_values_from_all_compositions_in_ehr.json
                        ...            D/401_select_data_values_from_all_compositions_in_ehr.json
                        ...            D/402_select_data_values_from_all_compositions_in_ehr.json
                        ...            D/403_select_data_values_from_all_compositions_in_ehr.json
                        ...            D/404_select_data_values_from_all_compositions_in_ehr.json
                        ...            D/405_select_data_values_from_all_compositions_in_ehr.json
                        ...            D/500_select_data_values_from_compositions_with_given_archetype_in_ehr.json
                        ...            D/501_select_data_values_from_compositions_with_given_archetype_in_ehr.json
                        ...            D/502_select_data_values_from_compositions_with_given_archetype_in_ehr.json
                        ...            D/503_select_data_values_from_compositions_with_given_archetype_in_ehr.json

                FOR     ${blueprint}    IN    @{blueprints}

                        Set Suite Variable    ${blueprint}    ${blueprint}
                        Make Temp Copy of Expected Result Blueprint
                        Make Temp Copy of Query Blueprint
                END
                        Set Suite Variable    @{blueprint}    @{EMPTY}


Preconditions (PART 2) - Generate Test-Data and Expected-Results
    [Documentation]     Uploads required test data to server/db and generates expected results
    ...                 during that process. This involves
    ...                 - creating EHR records with ehr_status
    ...                 - committing Compositions for each EHR record
    ...                 - injecting real data into 'expected result sets'

    upload OPT      minimal/minimal_admin.opt
    upload OPT      minimal/minimal_observation.opt
    upload OPT      minimal/minimal_instruction.opt
    upload OPT      minimal/minimal_evaluation.opt
    upload OPT      minimal/minimal_action.opt
    upload OPT      minimal/minimal_action_2.opt
    upload OPT      all_types/Test_all_types.opt

    Populate SUT with Test-Data and Prepare Expected Results    1    ${ehr data sets}/ehr_status_01.json
    Populate SUT with Test-Data and Prepare Expected Results    2    ${ehr data sets}/ehr_status_02.json
    Populate SUT with Test-Data and Prepare Expected Results    3    ${ehr data sets}/ehr_status_03.json
    Populate SUT with Test-Data and Prepare Expected Results    4    ${ehr data sets}/ehr_status_04.json
    Populate SUT with Test-Data and Prepare Expected Results    5    ${ehr data sets}/ehr_status_05.json
    Populate SUT with Test-Data and Prepare Expected Results    6    ${ehr data sets}/ehr_status_06.json
    Populate SUT with Test-Data and Prepare Expected Results    7    ${ehr data sets}/ehr_status_07.json
    Populate SUT with Test-Data and Prepare Expected Results    8    ${ehr data sets}/ehr_status_08.json
    Populate SUT with Test-Data and Prepare Expected Results    9    ${ehr data sets}/ehr_status_09.json
    Populate SUT with Test-Data and Prepare Expected Results   10    ${ehr data sets}/ehr_status_10.json


Populate SUT with Test-Data and Prepare Expected Results
    [Arguments]         ${ehr_index}    ${ehr_status_object}
    Log To Console  \nEHR RECORD ${ehr_index} ////////////////////////////////////

    Create EHR Record On The Server    ${ehr_index}    ${ehr_status_object}

    Commit Compo     1    ${ehr_index}    ${compo data sets}/minimal_admin_1.composition.json
    Commit Compo     2    ${ehr_index}    ${compo data sets}/minimal_admin_2.composition.json
    Commit Compo     3    ${ehr_index}    ${compo data sets}/minimal_admin_3.composition.json

    Commit Compo     4    ${ehr_index}    ${compo data sets}/minimal_evaluation_1.composition.json
    Commit Compo     5    ${ehr_index}    ${compo data sets}/minimal_evaluation_2.composition.json
    Commit Compo     6    ${ehr_index}    ${compo data sets}/minimal_evaluation_3.composition.json
    Commit Compo     7    ${ehr_index}    ${compo data sets}/minimal_evaluation_4.composition.json
    Commit Compo     8    ${ehr_index}    ${compo data sets}/all_types.composition.json

    Commit Compo     9    ${ehr_index}    ${compo data sets}/minimal_instruction_1.composition.json
    Commit Compo    10    ${ehr_index}    ${compo data sets}/minimal_instruction_2.composition.json
    Commit Compo    11    ${ehr_index}    ${compo data sets}/minimal_instruction_3.composition.json
    Commit Compo    12    ${ehr_index}    ${compo data sets}/minimal_instruction_4.composition.json

    Commit Compo    13    ${ehr_index}    ${compo data sets}/minimal_observation_1.composition.json
    Commit Compo    14    ${ehr_index}    ${compo data sets}/minimal_observation_2.composition.json
    Commit Compo    15    ${ehr_index}    ${compo data sets}/minimal_observation_3.composition.json
    Commit Compo    16    ${ehr_index}    ${compo data sets}/minimal_observation_4.composition.json

    Commit Compo    17    ${ehr_index}    ${compo data sets}/minimal_action2_1.composition.json
    Commit Compo    18    ${ehr_index}    ${compo data sets}/minimal_action2_2.composition.json
    Commit Compo    19    ${ehr_index}    ${compo data sets}/minimal_action2_3.composition.json



Create EHR Record On The Server
    [Arguments]         ${ehr_index}    ${payload}

                        prepare new request session    Prefer=return=representation
                        Set Suite Variable    ${ehr_index}    ${ehr_index}

                        create new EHR with ehr_status  ${payload}
                        Integer    response status    201
                        # extract ehr_id from response (JSON)    # TODOO: remove

    ${ehr_id_obj}=      Object    response body ehr_id
    ${ehr_id_value}=    String    response body ehr_id value
                        Set Suite Variable    ${ehr_id_value}    ${ehr_id_value}
                        Set Suite Variable    ${ehr_id_obj}    ${ehr_id_obj}
                        # comment: ATTENTION - RESTinstance lib returns a LIST!
                        #          The value is at index 0 in that list
                        Set Suite Variable    ${ehr_id}    ${ehr_id_value}[0]

    # TODO: BUG - time_created should be an object! Update when iplementation is fixed
        # this is how it should look like:
        # ${time_created_obj}  Object    response body time_created
        # ${time_created}     String    response body time_created value
    ${time_created}=    String    response body time_created
                        Set Suite Variable    ${time_created}    ${time_created}

    ${system_id_obj}=   Object    response body system_id
    ${system_id}=       String    response body system_id value
                        Set Suite Variable    ${system_id_obj}    ${system_id_obj}
                        Set Suite Variable    ${system_id}    ${system_id}

    ${ehr_status_obj}=  Object    response body ehr_status
                        set suite Variable    ${ehr_status_obj}    ${ehr_status_obj}

    ##########################################################################################
    #                                                                                        #
    # FOR EACH EHR RECORD IN DB DATA IS EXTRACTED AND POPULATATED INTO EXPECTED RESULTS SETS #
    #                                                                                        #
    ##########################################################################################

    A/100
    A/101
    A/102
    A/103
    A/104
    A/105
    A/106
    A/107
    A/108
    A/109
    A/200
    A/201
    A/202
    A/203
    A/300
    A/400
    A/401
    A/402
    A/500
    A/501
    A/502
    A/503
    A/600
    A/601
    A/602
    A/603


Commit Compo
    [Arguments]         ${compo_index}    ${ehr_index}    ${compo_file}
    [Documentation]     Commits a Composition and exposes data from response as variables
    ...                 to test-suite level scope.
    ...                 ENDPOINT: POST /ehr/${ehr_id}/composition

        Log To Console  \nCOMPOSITION ${compo_index}(${ehr_index}) ////////////////////////////////////

                        Set Suite Variable    ${compo_index}    ${compo_index}
                        # Set Suite Variable    ${ehr_index}    ${ehr_index}    # TODO: @WLAD REMOVE

    &{resp}=            REST.POST    ${baseurl}/ehr/${ehr_id}/composition    ${compo_file}
                        Output Debug Info To Console
                        Integer    response status    201
                        Set Suite Variable    ${response}    ${resp}

    # comment: This returns the object from response body wrapped in a list []
    #          That's exactly what we need to inject into expected-result blueprint most of the time.
    #          In cases where you need the oject itself use index 0 on that list: ${compo_in_list}[0]
    @{body}=            Object     response body
                        Set Suite Variable    ${compo_in_list}    ${body}
                        Set Suite Variable    ${compo_uid_value}    ${response.body.uid.value}
                        Set Suite Variable    ${compo_uid}    ${response.body.uid}    
                        Set Suite Variable    ${compo_name_value}    ${response.body.name.value}
                        Set Suite Variable    ${compo_name}    ${response.body.name}
                        Set Suite Variable    ${compo_archetype_id_value}     ${response.body.archetype_details.archetype_id.value}
                        Set Suite Variable    ${compo_archetype_id}     ${response.body.archetype_details.archetype_id}
                        Set Suite Variable    ${compo_archetype_node_id}    ${response.body.archetype_node_id}
                        Set Suite Variable    ${compo_content_archetype_node_id}    ${response.body.content[0].archetype_node_id}
                        Set Suite Variable    ${compo_content_type}    ${response.body.content[0]._type}
                        Set Suite Variable    ${compo_language}    ${response.body.language}
                        Set Suite Variable    ${compo_territory}    ${response.body.territory}
                        Set Suite Variable    ${compo_category_value}    ${response.body.category.value}
                        Set Suite Variable    ${compo_category}    ${response.body.category}

    Run Keyword If      "${compo_content_archetype_node_id}"=="openEHR-EHR-OBSERVATION.minimal.v1"    Run Keywords
    ...                 Set Suite Variable    ${compo_data_origin_value}    ${response.body.content[0].data.origin.value}    AND
    ...                 Set Suite Variable    ${compo_data_origin}    ${response.body.content[0].data.origin}    AND
    ...                 Set Suite Variable    ${compo_events_time_value}    ${response.body.content[0].data.events[0].time.value}    AND
    ...                 Set Suite Variable    ${compo_events_time}    ${response.body.content[0].data.events[0].time}    AND
    ...                 Set Suite Variable    ${observ_items}    ${response.body.content[0].data.events[0].data["items"]}    AND
    ...                 Set Suite Variable    ${compo_events_items_value_value}    ${observ_items[0].value.value}    AND
    ...                 Set Suite Variable    ${compo_events_items_value}    ${observ_items[0].value}
                        # NOTE: above lines contain a workaround to set "{content[0].data.events[0].data.items[0].value.value}"
                        #       which normaly fails cause Robot/Python considers 'items' to be a method/function

    ###########################################################################################
    #                                                                                         #
    # FOR EACH COMPOSITION IN DB DATA IS EXTRACTED AND POPULATATED INTO EXPECTED RESULTS SETS #
    #                                                                                         #
    ###########################################################################################

    B/100
    B/102
    B/200
    B/300
    B/400
    B/500
    B/501
    B/502
    B/503
    B/600
    B/601
    B/700 701 702    B/700
    B/700 701 702    B/701
    B/700 701 702    B/702
    
    # B/800     # comment: future feature
    # B/801     # NOTE: for details check --> https://github.com/ehrbase/project_management/issues/109#issuecomment-605975468
                # TODO: @WLAD reactive when becomes available
    B/802
    B/803

    # # FUTURE FEATURE
    # # TODO: @WLAD reactive when becomes available
    # C/100
    # C/101
    # C/102
    # C/103
    # C/200
    # C/300
    # C/301
    # C/302
    # C/303
    # C/400
    # C/500

    D/200
    D/201
    D/300
    D/301
    D/302
    D/303
    D/304
    D/306
    D/307
    D/308
    D/309
    D/310

    # D/311     # comment: future feature
                # NOTE: for details check -->  https://github.com/ehrbase/ehrbase/pull/179/files/4c2253f04e69c9e72986a74b464b9d20f9c43d70#r401266691
                # TODO: @WLAD reactivate when becomes available
    D/312
    D/400
    D/401
    D/402
    D/403
    D/404
    D/405
    D/500
    D/501
    D/502
    D/503


    # BACKLOG / DATA GENERATION NOT READY/POSSIBLE OR NOT CLEAR HOW TO DO
    # ===================================================================

    # # NOT READY - not clear yet what is definition of TOP 5 COMPOSITIONS (GITHUB #103)
    # ${B/101}=           Load JSON From File    ${QUERY RESULTS LOADED DB}/B/101.tmp.json
    # ${B/101}=           Add Object To Json     ${B/101}    $.rows    ${response.body}
    #                     Output    ${B/101}     ${QUERY RESULTS LOADED DB}/B/101.tmp.json

    # # NOT READY - "TIMEWINDOW" not implemented (GITHUB #106)
    # ${B/103}=           Load JSON From File    ${QUERY RESULTS LOADED DB}/B/103.tmp.json
    # ${B/103}=           Add Object To Json     ${B/103}    $.rows    ${response.body}
    #                     Output    ${B/103}     ${QUERY RESULTS LOADED DB}/B/103.tmp.json

        # # FAILS because requiered compos fail to commit (instruction compositions)
        # ${B/602}=           Load JSON From File    ${QUERY RESULTS LOADED DB}/B/602.tmp.json
        #                     Set Suite Variable    ${B/602}    ${B/602}
        #                     Run Keyword If    "${compo_content_archetype_node_id}"=="openEHR-EHR-INSTRUCTION.minimal.v1"    B/602



    # # HAS NO expected result set (because is a future feature - as of 14/03/2020)
    # ${C/100_query}=
    # ${C/101_query}=
    # ${C/102_query}=
    # ${C/103_query}=
    # ${C/200_query}=

    # # FAILS because requiered INSTRUSCTION compos fail to commit
    # ${C/302}=           Load JSON From File    ${QUERY RESULTS LOADED DB}/C/302.tmp.json
    #                     Set Suite Variable    ${C/302}    ${C/302}
    #                     Run Keyword If    ${ehr_index}==1 and "${compo_content_type}"=="INSTRUCTION"   C/302

    # # FAILS because requiered ACTION compos fail to commit
    # ${C/303}=           Load JSON From File    ${QUERY RESULTS LOADED DB}/C/303.tmp.json
    #                     Set Suite Variable    ${C/303}    ${C/303}
    #                     Run Keyword If    ${ehr_index}==1 and "${compo_content_type}"=="ACTION"   C/303


Make Temp Copy of Query Blueprint
                        # Log To Console    Temp Copy of Query-Blueprint: ${blueprint[0:5]}_query.tmp.json
    ${query}=           Load JSON From File    ${VALID QUERY DATA SETS}/${blueprint}
                        Output    ${query}    ${VALID QUERY DATA SETS}/${blueprint[0:5]}_query.tmp.json


Make Temp Copy of Expected Result Blueprint
                        # Log To Console    Expected Result Blueprint: ${blueprint}
                        # Log To Console    Temp Copy: ${blueprint[0:5]}.tmp.json
    ${expected}=        Load JSON From File    ${QUERY RESULTS LOADED DB}/${blueprint}
                        Update Value To Json    ${expected}    $.rows    ${empty_list}
                        Output    ${expected}    ${QUERY RESULTS LOADED DB}/${blueprint[0:5]}.tmp.json


Delete Temp Result-Data-Sets
    Remove Files        ${QUERY RESULTS LOADED DB}/*/*.tmp.json
    Remove Files        ${VALID QUERY DATA SETS}//*/*.tmp.json


Load Temp Query-Data-Set
    [Documentation]     Exposes {query} to test-suite level scope.
    [Arguments]         ${dataset}
    ${query}=           Load JSON From File    ${VALID QUERY DATA SETS}/${dataset}_query.tmp.json
                        Set Suite Variable    ${query}    ${query}


Update Temp Query-Data-Set
    [Documentation]     Updates 'q' with real ehr_id
    [Arguments]         ${dataset}
                        Load Temp Query-Data-Set    ${dataset}
    ${q}=               Get Value From Json    ${query}    $.q
    ${q}=               Replace String    ${q}[0]    __MODIFY_EHR_ID_1__    ${ehr_id}
                        Update Value To Json   ${query}    $.q    ${q}
                        Output    ${query}    ${VALID QUERY DATA SETS}/${dataset}_query.tmp.json


Update Query-Parameter in Temp Query-Data-Set
    [Documentation]     Exposes {q} to test-suite level scope.
    [Arguments]         ${dataset}
                        Load Temp Query-Data-Set    ${dataset}
    ${q_param}=         Get Value From Json    ${query}    $.query_parameters.ehr_id
    ${q_param}=         Replace String    ${q_param}[0]    __MODIFY_EHR_ID_1__    ${ehr_id}
                        Update Value To Json   ${query}    $.query_parameters.ehr_id    ${q_param}
                        Output    ${query}    ${VALID QUERY DATA SETS}/${dataset}_query.tmp.json


Load Temp Result-Data-Set
    [Documentation]     Exposes {expected} to test-suite level scope.
    [Arguments]         ${dataset}
    ${expected}=        Load JSON From File    ${QUERY RESULTS LOADED DB}/${dataset}.tmp.json
                        Set Suite Variable    ${expected}    ${expected}


Update 'rows' in Temp Result-Data-Set
    [Arguments]         ${dataset}
                        Load Temp Result-Data-Set    ${dataset}    
                        Add Object To Json     ${expected}    $.rows    ${rows_content}
                        Output    ${expected}     ${QUERY RESULTS LOADED DB}/${dataset}.tmp.json

                    
Update 'q' and 'meta' in Temp Result-Data-Set
    [Documentation]     Updates and exposes {expected} to test-suite level scope.
    ...                 Condition ensures the update is not repeated unnecessary.

    ${q}=               Get Value From Json    ${expected}    $.q
    ${q}=               Replace String    ${q}[0]    __MODIFY_EHR_ID_1__    ${ehr_id}
                        Update Value To Json   ${expected}    $.q    ${q}
                        Update Value To Json   ${expected}    $.meta._executed_aql    ${q}
                        Set Suite Variable    ${expected}    ${expected}


Update 'rows', 'q' and 'meta' in Temp Result-Data-Set
    [Arguments]         ${dataset}
                        Load Temp Result-Data-Set    ${dataset}

                        Update 'q' and 'meta' in Temp Result-Data-Set

                        Add Object To Json     ${expected}    $.rows    ${rows_content}
                        Output    ${expected}     ${QUERY RESULTS LOADED DB}/${dataset}.tmp.json
                        Clean Up Suite Variables


Create Temp List
    [Documentation]     Exposes {rows_content} to test-suite level scope.
    [Arguments]         @{list_items}   
                        Log Many  ${list_items} 

    @{rows_content}=    Set Variable    ${list_items}
                        Set Suite Variable    ${rows_content}    ${rows_content}







#       .o.            88                                              oooo      .            
#      .888.          .8'                                              `888    .o8            
#     .8"888.        .8'       oooo d8b  .ooooo.   .oooo.o oooo  oooo   888  .o888oo  .oooo.o 
#    .8' `888.      .8'        `888""8P d88' `88b d88(  "8 `888  `888   888    888   d88(  "8 
#   .88ooo8888.    .8'          888     888ooo888 `"Y88b.   888   888   888    888   `"Y88b.  
#  .8'     `888.  .8'           888     888    .o o.  )88b  888   888   888    888 . o.  )88b 
# o88o     o8888o 88           d888b    `Y8bod8P' 8""888P'  `V88V"V8P' o888o   "888" 8""888P' 
#                                                                     
# [ Expected Result Generation Flows ]

A/100
    ${A/100}=           Load JSON From File    ${QUERY RESULTS LOADED DB}/A/100.tmp.json
    ${A/100}=           Add Object To Json    ${A/100}    $.rows    ${ehr_id_value}
                        Output    ${A/100}    ${QUERY RESULTS LOADED DB}/A/100.tmp.json

A/101
    ${A/101}=           Load JSON From File    ${QUERY RESULTS LOADED DB}/A/101.tmp.json
    ${temp}=            Create List  ${ehr_id_value}[0]  ${time_created}[0]  ${system_id}[0]
    ${A/101}=           Add Object To Json    ${A/101}    $.rows    ${temp}
                        Output    ${A/101}    ${QUERY RESULTS LOADED DB}/A/101.tmp.json

A/102
    ${A/102}=           Load JSON From File    ${QUERY RESULTS LOADED DB}/A/102.tmp.json
    ${A/102}=           Add Object To Json    ${A/102}    $.rows    ${ehr_id_value}
                        Output    ${A/102}    ${QUERY RESULTS LOADED DB}/A/102.tmp.json

A/103
    ${A/103}=           Load JSON From File    ${QUERY RESULTS LOADED DB}/A/103.tmp.json
    ${temp}=            Create List  ${ehr_id_value}[0]  ${time_created}[0]  ${system_id}[0]
    ${A/103}=           Add Object To Json    ${A/103}    $.rows    ${temp}
                        Output    ${A/103}    ${QUERY RESULTS LOADED DB}/A/103.tmp.json

A/104
    ${A/104}=           Load JSON From File    ${QUERY RESULTS LOADED DB}/A/104.tmp.json
    ${A/104}=           Add Object To Json    ${A/104}    $.rows    ${ehr_id_obj}
                        Output    ${A/104}    ${QUERY RESULTS LOADED DB}/A/104.tmp.json

A/105
    ${A/105}=           Load JSON From File    ${QUERY RESULTS LOADED DB}/A/105.tmp.json
    # TODO: here time_created_obj has to be used, but it is not implemented yet
    #       this is how is should look like:
    #       ${temp}=            Create List  ${ehr_id_obj}[0]  ${time_created_obj}[0]  ${system_id_obj}[0]
    ${temp}=            Create List  ${ehr_id_obj}[0]  ${time_created}[0]  ${system_id_obj}[0]
    ${A/105}=           Add Object To Json    ${A/105}    $.rows    ${temp}
                        Output    ${A/105}    ${QUERY RESULTS LOADED DB}/A/105.tmp.json

A/106
    ${A/106}=           Load JSON From File    ${QUERY RESULTS LOADED DB}/A/106.tmp.json
    # TODO: same as above! update to use time_created_obj
    ${temp}=            Create List  ${ehr_id_obj}[0]  ${time_created}[0]  ${system_id_obj}[0]  ${ehr_status_obj}[0]
    ${A/106}=           Add Object To Json    ${A/106}    $.rows    ${temp}
                        Output    ${A/106}    ${QUERY RESULTS LOADED DB}/A/106.tmp.json

A/107
                        Return From Keyword If    ${ehr_index}<6   NOT IN TOP 5!
    ${A/107}=           Load JSON From File    ${QUERY RESULTS LOADED DB}/A/107.tmp.json
    ${A/107}=           Add Object To Json    ${A/107}    $.rows    ${ehr_id_value}
                        Output    ${A/107}    ${QUERY RESULTS LOADED DB}/A/107.tmp.json

A/108
    ${A/108}=           Load JSON From File    ${QUERY RESULTS LOADED DB}/A/108.tmp.json
    ${A/108}=           Add Object To Json    ${A/108}    $.rows    ${ehr_id_value}
    ${A/108}=           Add Object To Json    ${A/108}    $.rows    EHRs SHOULD BE ORDERED BY TIME-CREATED!  #TODO: rm when fixed
                        Output    ${A/108}    ${QUERY RESULTS LOADED DB}/A/108.tmp.json

A/109
    ${A/109}=           Load JSON From File    ${QUERY RESULTS LOADED DB}/A/109.tmp.json
    ${A/109}=           Add Object To Json    ${A/109}    $.rows    ${ehr_id_value}
    ${A/109}=           Add Object To Json    ${A/109}    $.rows    ONLY EHRs IN SPECIFIED TIME-WINDOW SHOULD BE HERE!  #TODO: rm when fixed
                        Output    ${A/109}    ${QUERY RESULTS LOADED DB}/A/109.tmp.json

A/200
    Return From Keyword If    not (${ehr_index}==1)    NOTHING TO DO HERE!
    ${A/200}=           Load JSON From File    ${QUERY RESULTS LOADED DB}/A/200.tmp.json

                        # updates the query
    ${A/200_query}=     Load JSON From File    ${VALID QUERY DATA SETS}/A/200_query.tmp.json
                        Update Value To Json   ${A/200_query}    $.q    SELECT e/ehr_id/value FROM EHR e [ehr_id/value='${ehr_id}']
                        Output    ${A/200_query}    ${VALID QUERY DATA SETS}/A/200_query.tmp.json

                        # updates expected result set
    ${A/200}=           Update Value To Json   ${A/200}    $.q    SELECT e/ehr_id/value FROM EHR e [ehr_id/value='${ehr_id}']
                        Update Value To Json   ${A/200}    $.meta._executed_aql    SELECT e/ehr_id/value FROM EHR e [ehr_id/value='${ehr_id}']
                        Add Object To Json     ${A/200}    $.rows    ${ehr_id_value}
                        Output    ${A/200}     ${QUERY RESULTS LOADED DB}/A/200.tmp.json

A/201
    Return From Keyword If    not (${ehr_index}==1)    NOTHING TO DO HERE!
    ${A/201}=           Load JSON From File    ${QUERY RESULTS LOADED DB}/A/201.tmp.json
                        # updates the query
    ${A/201_query}=     Load JSON From File    ${VALID QUERY DATA SETS}/A/201_query.tmp.json
                        Update Value To Json   ${A/201_query}    $.q    select e/ehr_id/value from EHR e WHERE e/ehr_id/value = '${ehr_id}'
                        Output    ${A/201_query}    ${VALID QUERY DATA SETS}/A/201_query.tmp.json

                        # updates expected result set
    ${A/201}=           Update Value To Json   ${A/201}    $.q    select e/ehr_id/value from EHR e WHERE e/ehr_id/value = '${ehr_id}'
                        Update Value To Json   ${A/201}    $.meta._executed_aql    select e/ehr_id/value from EHR e WHERE e/ehr_id/value = '${ehr_id}'
                        Add Object To Json     ${A/201}    $.rows    ${ehr_id_value}
                        Output    ${A/201}     ${QUERY RESULTS LOADED DB}/A/201.tmp.json

A/202
    Return From Keyword If    not (${ehr_index}==1)    NOTHING TO DO HERE!
    ${A/202}=           Load JSON From File    ${QUERY RESULTS LOADED DB}/A/202.tmp.json
                        # updates the query
    ${A/202_query}=     Load JSON From File    ${VALID QUERY DATA SETS}/A/202_query.tmp.json
                        Update Value To Json   ${A/202_query}    $.q    SELECT e/ehr_id/value as uid FROM EHR e WHERE e/ehr_id/value='${ehr_id}'
                        Output    ${A/202_query}    ${VALID QUERY DATA SETS}/A/202_query.tmp.json

                        # updates expected result set
    ${A/202}=           Update Value To Json   ${A/202}    $.q    SELECT e/ehr_id/value as uid FROM EHR e WHERE e/ehr_id/value='${ehr_id}'
                        Update Value To Json   ${A/202}    $.meta._executed_aql    SELECT e/ehr_id/value as uid FROM EHR e WHERE e/ehr_id/value='${ehr_id}'
                        Add Object To Json     ${A/202}    $.rows    ${ehr_id_value}
                        Output    ${A/202}     ${QUERY RESULTS LOADED DB}/A/202.tmp.json

A/203
    Return From Keyword If    not (${ehr_index}==1)    NOTHING TO DO HERE!
    ${A/203}=           Load JSON From File    ${QUERY RESULTS LOADED DB}/A/203.tmp.json
                        # updates the query
    ${A/203_query}=     Load JSON From File    ${VALID QUERY DATA SETS}/A/203_query.tmp.json
                        Update Value To Json   ${A/203_query}    $.q    SELECT e/ehr_id/value as uid FROM EHR e WHERE e/ehr_id/value matches {'${ehr_id}'}
                        Output    ${A/203_query}    ${VALID QUERY DATA SETS}/A/203_query.tmp.json

                        # updates expected result set
    ${A/203}=           Update Value To Json   ${A/203}    $.q    SELECT e/ehr_id/value as uid FROM EHR e WHERE e/ehr_id/value matches {'${ehr_id}'}
                        Update Value To Json   ${A/203}    $.meta._executed_aql    SELECT e/ehr_id/value as uid FROM EHR e WHERE e/ehr_id/value matches {'${ehr_id}'}
                        Add Object To Json     ${A/203}    $.rows    ${ehr_id_value}
                        Output    ${A/203}     ${QUERY RESULTS LOADED DB}/A/203.tmp.json

A/300
    ${expected}=        Load JSON From File    ${QUERY RESULTS LOADED DB}/A/300.tmp.json
                        Add Object To Json    ${expected}    $.rows    ${ehr_id_value}
                        Output    ${expected}    ${QUERY RESULTS LOADED DB}/A/300.tmp.json

A/400
    ${expected}=        Load JSON From File    ${QUERY RESULTS LOADED DB}/A/400.tmp.json
                        Add Object To Json    ${expected}    $.rows    ${ehr_id_value}
                        Output    ${expected}    ${QUERY RESULTS LOADED DB}/A/400.tmp.json

A/401
    ${expected}=        Load JSON From File    ${QUERY RESULTS LOADED DB}/A/401.tmp.json
                        Add Object To Json    ${expected}    $.rows    ${ehr_id_value}
                        Output    ${expected}    ${QUERY RESULTS LOADED DB}/A/401.tmp.json

A/402
    ${expected}=        Load JSON From File    ${QUERY RESULTS LOADED DB}/A/402.tmp.json
                        Add Object To Json    ${expected}    $.rows    ${ehr_id_value}
                        Output    ${expected}    ${QUERY RESULTS LOADED DB}/A/402.tmp.json

A/500
    ${expected}=        Load JSON From File    ${QUERY RESULTS LOADED DB}/A/500.tmp.json
                        Add Object To Json    ${expected}    $.rows    ${ehr_id_value}
                        Output    ${expected}    ${QUERY RESULTS LOADED DB}/A/500.tmp.json

A/501
    ${expected}=        Load JSON From File    ${QUERY RESULTS LOADED DB}/A/501.tmp.json
                        Add Object To Json    ${expected}    $.rows    ${ehr_id_value}
                        Output    ${expected}    ${QUERY RESULTS LOADED DB}/A/501.tmp.json

A/502
    ${expected}=        Load JSON From File    ${QUERY RESULTS LOADED DB}/A/502.tmp.json
                        Add Object To Json    ${expected}    $.rows    ${ehr_id_value}
                        Output    ${expected}    ${QUERY RESULTS LOADED DB}/A/502.tmp.json

A/503
    ${expected}=        Load JSON From File    ${QUERY RESULTS LOADED DB}/A/503.tmp.json
                        Add Object To Json    ${expected}    $.rows    ${ehr_id_value}
                        Output    ${expected}    ${QUERY RESULTS LOADED DB}/A/503.tmp.json

A/600
    ${expected}=        Load JSON From File    ${QUERY RESULTS LOADED DB}/A/600.tmp.json
                        Add Object To Json    ${expected}    $.rows    ${ehr_id_value}
                        Output    ${expected}    ${QUERY RESULTS LOADED DB}/A/600.tmp.json

A/601
    ${expected}=        Load JSON From File    ${QUERY RESULTS LOADED DB}/A/601.tmp.json
                        Add Object To Json    ${expected}    $.rows    ${ehr_id_value}
                        Output    ${expected}    ${QUERY RESULTS LOADED DB}/A/601.tmp.json

A/602
    ${expected}=        Load JSON From File    ${QUERY RESULTS LOADED DB}/A/602.tmp.json
                        Add Object To Json    ${expected}    $.rows    ${ehr_id_value}
                        Output    ${expected}    ${QUERY RESULTS LOADED DB}/A/602.tmp.json

A/603
    ${expected}=        Load JSON From File    ${QUERY RESULTS LOADED DB}/A/603.tmp.json
                        Add Object To Json    ${expected}    $.rows    ${ehr_id_value}
                        Output    ${expected}    ${QUERY RESULTS LOADED DB}/A/603.tmp.json



# oooooooooo.       88                                              oooo      .            
# `888'   `Y8b     .8'                                              `888    .o8            
#  888     888    .8'       oooo d8b  .ooooo.   .oooo.o oooo  oooo   888  .o888oo  .oooo.o 
#  888oooo888'   .8'        `888""8P d88' `88b d88(  "8 `888  `888   888    888   d88(  "8 
#  888    `88b  .8'          888     888ooo888 `"Y88b.   888   888   888    888   `"Y88b.  
#  888    .88P .8'           888     888    .o o.  )88b  888   888   888    888 . o.  )88b 
# o888bood8P'  88           d888b    `Y8bod8P' 8""888P'  `V88V"V8P' o888o   "888" 8""888P'
#
# [ Expected Result Generation Flows ]

B/100
    ${B/100}=           Load JSON From File    ${QUERY RESULTS LOADED DB}/B/100.tmp.json
    ${B/100}=           Add Object To Json     ${B/100}    $.rows    ${compo_in_list}
                        Output    ${B/100}     ${QUERY RESULTS LOADED DB}/B/100.tmp.json

B/102
    Return From Keyword If    (${ehr_index}>=5)    nothing to do here!
    ${B/102}=           Load JSON From File    ${QUERY RESULTS LOADED DB}/B/102.tmp.json
    ${B/102}=           Add Object To Json     ${B/102}    $.rows    ${compo_in_list}
                        Output    ${B/102}     ${QUERY RESULTS LOADED DB}/B/102.tmp.json

B/200
    Return From Keyword If    not (${ehr_index}==1)    nothing to do here!
                        # updates the query
    ${query}=           Load JSON From File    ${VALID QUERY DATA SETS}/B/200_query.tmp.json
                        Update Value To Json   ${query}    $.q    SELECT c FROM EHR e [ehr_id/value='${ehr_id}'] CONTAINS COMPOSITION c
                        Output    ${query}    ${VALID QUERY DATA SETS}/B/200_query.tmp.json

                        # updates expected result set
    ${expected}=        Load JSON From File    ${QUERY RESULTS LOADED DB}/B/200.tmp.json
                        Update Value To Json   ${expected}    $.q    SELECT c FROM EHR e [ehr_id/value='${ehr_id}'] CONTAINS COMPOSITION c
                        Update Value To Json   ${expected}    $.meta._executed_aql    SELECT c FROM EHR e [ehr_id/value='${ehr_id}'] CONTAINS COMPOSITION c
                        Add Object To Json     ${expected}    $.rows    ${compo_in_list}
                        Output    ${expected}     ${QUERY RESULTS LOADED DB}/B/200.tmp.json

B/300
    Return From Keyword If    not ("${compo_archetype_id_value}"=="openEHR-EHR-COMPOSITION.minimal.v1")    nothing to do here!
    ${expected}=        Load JSON From File    ${QUERY RESULTS LOADED DB}/B/300.tmp.json
                        Add Object To Json     ${expected}    $.rows    ${compo_in_list}
                        Output    ${expected}     ${QUERY RESULTS LOADED DB}/B/300.tmp.json

B/400
    Return From Keyword If    not ("${compo_archetype_id_value}"=="openEHR-EHR-COMPOSITION.test_all_types.v1")    nothing to do here!
    ${expected}=        Load JSON From File    ${QUERY RESULTS LOADED DB}/B/400.tmp.json
                        Add Object To Json     ${expected}    $.rows    ${compo_in_list}
                        Output    ${expected}     ${QUERY RESULTS LOADED DB}/B/400.tmp.json

B/500
    Return From Keyword If    not ("${compo_content_type}"=="OBSERVATION")    nothing to do here!
    ${expected}=        Load JSON From File    ${QUERY RESULTS LOADED DB}/B/500.tmp.json
                        Add Object To Json     ${expected}    $.rows    ${compo_in_list}
                        Output    ${expected}     ${QUERY RESULTS LOADED DB}/B/500.tmp.json

B/501
    Return From Keyword If    not ("${compo_content_type}"=="EVALUATION")    nothing to do here!
    ${expected}=        Load JSON From File    ${QUERY RESULTS LOADED DB}/B/501.tmp.json
                        Add Object To Json     ${expected}    $.rows    ${compo_in_list}
                        Output    ${expected}     ${QUERY RESULTS LOADED DB}/B/501.tmp.json

B/502
    Return From Keyword If    not ("${compo_content_type}"=="INSTRUCTION")    nothing to do here!
    ${expected}=        Load JSON From File    ${QUERY RESULTS LOADED DB}/B/502.tmp.json
                        Add Object To Json     ${expected}    $.rows    ${compo_in_list}
                        Output    ${expected}     ${QUERY RESULTS LOADED DB}/B/502.tmp.json

B/503
    Return From Keyword If    not ("${compo_content_type}"=="ACTION")    nothing to do here!
    ${expected}=        Load JSON From File    ${QUERY RESULTS LOADED DB}/B/503.tmp.json
                        Add Object To Json     ${expected}    $.rows    ${compo_in_list}
                        Output    ${expected}     ${QUERY RESULTS LOADED DB}/B/503.tmp.json

B/600
    Return From Keyword If    not ("${compo_content_archetype_node_id}"=="openEHR-EHR-OBSERVATION.minimal.v1")   nothing to do here!
    ${expected}=        Load JSON From File    ${QUERY RESULTS LOADED DB}/B/600.tmp.json
                        Add Object To Json     ${expected}    $.rows    ${compo_in_list}
                        Output    ${expected}     ${QUERY RESULTS LOADED DB}/B/600.tmp.json

B/601
    Return From Keyword If    not ("${compo_content_archetype_node_id}"=="openEHR-EHR-EVALUATION.minimal.v1")   nothing to do here!
    ${expected}=        Load JSON From File    ${QUERY RESULTS LOADED DB}/B/601.tmp.json
                        Add Object To Json     ${expected}    $.rows    ${compo_in_list}
                        Output    ${expected}     ${QUERY RESULTS LOADED DB}/B/601.tmp.json

B/602
    Return From Keyword If    not ("${compo_content_archetype_node_id}"=="openEHR-EHR-INSTRUCTION.minimal.v1")   nothing to do here!
    ${expected}=        Load JSON From File    ${QUERY RESULTS LOADED DB}/B/602.tmp.json
                        Add Object To Json     ${expected}    $.rows    ${compo_in_list}
                        Output    ${expected}     ${QUERY RESULTS LOADED DB}/B/602.tmp.json

B/603
    Return From Keyword If    not ("${compo_content_archetype_node_id}"=="openEHR-EHR-ACTION.minimal_2.v1")   nothing to do here!
    ${expected}=        Load JSON From File    ${QUERY RESULTS LOADED DB}/B/603.tmp.json
                        Add Object To Json     ${expected}    $.rows    ${compo_in_list}
                        Output    ${expected}     ${QUERY RESULTS LOADED DB}/B/603.tmp.json

B/700 701 702
    [Arguments]         ${dataset}
    Return From Keyword If    not ("${compo_content_archetype_node_id}"=="openEHR-EHR-OBSERVATION.minimal.v1")    nothing to do here!
    ${expected}=        Load JSON From File    ${QUERY RESULTS LOADED DB}/${dataset}.tmp.json
    ${items}            Set Variable    ${response.body.content[0].data.events[0].data["items"]}
    ${obs_value}        Set Variable    ${items[0].value.value}
                        Run Keyword If    "${obs_value}"=="first value"    Add Object To Json     ${expected}    $.rows    ${compo_in_list}
                        Run Keyword Unless    "${obs_value}"=="first value"    Return From Keyword
                        Output    ${expected}    ${QUERY RESULTS LOADED DB}/${dataset}.tmp.json

B/800
    Return From Keyword If    not (${compo_index}==1 and ${ehr_index}==1)    nothing to do here!
                        # comment: updates the query
    ${query}=           Load JSON From File    ${VALID QUERY DATA SETS}/B/800_query.tmp.json
                        Update Value To Json   ${query}    $.q    SELECT c FROM COMPOSITION c [uid/value='${compo_uid_value}']
                        Output    ${query}    ${VALID QUERY DATA SETS}/B/800_query.tmp.json

                        # comment: updates expected result set
    ${expected}=        Load JSON From File    ${QUERY RESULTS LOADED DB}/B/800.tmp.json
                        Update Value To Json   ${expected}    $.q    SELECT c FROM COMPOSITION c [uid/value='${compo_uid_value}']
                        Update Value To Json   ${expected}    $.meta._executed_aql    SELECT c FROM COMPOSITION c [uid/value='${compo_uid_value}']
                        Add Object To Json     ${expected}    $.rows    ${compo_in_list}
                        Output    ${expected}     ${QUERY RESULTS LOADED DB}/B/800.tmp.json

B/801
    Return From Keyword If    not (${compo_index}==1 and ${ehr_index}==1)    nothing to do here!
    ${query}=           Load JSON From File    ${VALID QUERY DATA SETS}/B/801_query.tmp.json
                        Update Value To Json   ${query}    $.query_parameters['uid']    ${compo_uid_value}
                        Output    ${query}    ${VALID QUERY DATA SETS}/B/801_query.tmp.json

    ${expected}=        Load JSON From File    ${QUERY RESULTS LOADED DB}/B/801.tmp.json
                        Update Value To Json   ${expected}    $.q    SELECT c FROM COMPOSITION c [uid/value='${compo_uid_value}']
                        Update Value To Json   ${expected}    $.meta._executed_aql    SELECT c FROM COMPOSITION c [uid/value='${compo_uid_value}']
                        Add Object To Json     ${expected}    $.rows    ${compo_in_list}
                        Output    ${expected}     ${QUERY RESULTS LOADED DB}/B/801.tmp.json

B/802
    Return From Keyword If    not (${compo_index}==1 and ${ehr_index}==1)    nothing to do here!
    ${query}=           Load JSON From File    ${VALID QUERY DATA SETS}/B/802_query.tmp.json
                        Update Value To Json   ${query}    $.q    SELECT c FROM COMPOSITION c WHERE c/uid/value='${compo_uid_value}'
                        Output    ${query}    ${VALID QUERY DATA SETS}/B/802_query.tmp.json

    ${expected}=        Load JSON From File    ${QUERY RESULTS LOADED DB}/B/802.tmp.json
                        Update Value To Json   ${expected}    $.q    SELECT c FROM COMPOSITION c WHERE c/uid/value='${compo_uid_value}'
                        Update Value To Json   ${expected}    $.meta._executed_aql    SELECT c FROM COMPOSITION c WHERE c/uid/value='${compo_uid_value}'
                        Add Object To Json     ${expected}    $.rows    ${compo_in_list}
                        Output    ${expected}     ${QUERY RESULTS LOADED DB}/B/802.tmp.json

B/803
    Return From Keyword If    not (${compo_index}==1 and ${ehr_index}==1)    nothing to do here!
    ${query}=           Load JSON From File    ${VALID QUERY DATA SETS}/B/803_query.tmp.json
                        Update Value To Json   ${query}    $.query_parameters['uid']    ${compo_uid_value}
                        Output    ${query}    ${VALID QUERY DATA SETS}/B/803_query.tmp.json

    ${expected}=        Load JSON From File    ${QUERY RESULTS LOADED DB}/B/803.tmp.json
                        Update Value To Json   ${expected}    $.q    SELECT c FROM COMPOSITION c WHERE c/uid/value='${compo_uid_value}'
                        Update Value To Json   ${expected}    $.meta._executed_aql    SELECT c FROM COMPOSITION c WHERE c/uid/value='${compo_uid_value}'
                        Add Object To Json     ${expected}    $.rows    ${compo_in_list}
                        Output    ${expected}     ${QUERY RESULTS LOADED DB}/B/803.tmp.json



#   .oooooo.        88                                              oooo      .            
#  d8P'  `Y8b      .8'                                              `888    .o8            
# 888             .8'       oooo d8b  .ooooo.   .oooo.o oooo  oooo   888  .o888oo  .oooo.o 
# 888            .8'        `888""8P d88' `88b d88(  "8 `888  `888   888    888   d88(  "8 
# 888           .8'          888     888ooo888 `"Y88b.   888   888   888    888   `"Y88b.  
# `88b    ooo  .8'           888     888    .o o.  )88b  888   888   888    888 . o.  )88b 
#  `Y8bood8P'  88           d888b    `Y8bod8P' 8""888P'  `V88V"V8P' o888o   "888" 8""888P'
#
# [ Expected Result Generation Flows ]                                                                                            
                                                              
C/100
    Return From Keyword If    not (${compo_index}==1)    NOTHING TO DO HERE!
    ${query}=           Load JSON From File    ${VALID QUERY DATA SETS}/C/100_query.tmp.json
                        Update Value To Json   ${query}    $.q    SELECT entry FROM EHR e [ehr_id/value='${ehr_id}'] CONTAINS COMPOSITION c CONTAINS ENTRY entry
                        Output    ${query}    ${VALID QUERY DATA SETS}/C/100_query.tmp.json

    ${expected}=        Load JSON From File    ${QUERY RESULTS LOADED DB}/C/100.tmp.json
                        Update Value To Json   ${expected}    $.q    SELECT entry FROM EHR e [ehr_id/value='${ehr_id}'] CONTAINS COMPOSITION c CONTAINS ENTRY entry
                        Update Value To Json   ${expected}    $.meta._executed_aql    SELECT entry FROM EHR e [ehr_id/value='${ehr_id}'] CONTAINS COMPOSITION c CONTAINS ENTRY entry
                        Add Object To Json     ${expected}    $.rows    ${response.body.content}
                        Output    ${expected}     ${QUERY RESULTS LOADED DB}/C/100.tmp.json

C/101
    Return From Keyword If    not (${compo_index}==1 and ${ehr_index}<6)    NOT IN TOP 5!
    ${query}=           Load JSON From File    ${VALID QUERY DATA SETS}/C/101_query.tmp.json
                        Update Value To Json   ${query}    $.q    SELECT TOP 5 entry FROM EHR e [ehr_id/value='${ehr_id}'] CONTAINS COMPOSITION c CONTAINS ENTRY entry
                        Output    ${query}    ${VALID QUERY DATA SETS}/C/101_query.tmp.json

    ${expected}=        Load JSON From File    ${QUERY RESULTS LOADED DB}/C/101.tmp.json
                        Update Value To Json   ${expected}    $.q    SELECT TOP 5 entry FROM EHR e [ehr_id/value='${ehr_id}'] CONTAINS COMPOSITION c CONTAINS ENTRY entry
                        Update Value To Json   ${expected}    $.meta._executed_aql    SELECT TOP 5 entry FROM EHR e [ehr_id/value='${ehr_id}'] CONTAINS COMPOSITION c CONTAINS ENTRY entry
                        Add Object To Json     ${expected}    $.rows    ${response.body.content}
                        Output    ${expected}     ${QUERY RESULTS LOADED DB}/C/101.tmp.json

C/102
    Return From Keyword If    not (${compo_index}==1)    NOTHING TO DO HERE!
    ${query}=           Load JSON From File    ${VALID QUERY DATA SETS}/C/102_query.tmp.json
                        Update Value To Json   ${query}    $.q    SELECT entry FROM EHR e [ehr_id/value='${ehr_id}'] CONTAINS COMPOSITION c CONTAINS ENTRY entry ORDER BY entry/name/value ASC
                        Output    ${query}    ${VALID QUERY DATA SETS}/C/102_query.tmp.json

    ${expected}=        Load JSON From File    ${QUERY RESULTS LOADED DB}/C/102.tmp.json
                        Update Value To Json   ${expected}    $.q    SELECT entry FROM EHR e [ehr_id/value='${ehr_id}'] CONTAINS COMPOSITION c CONTAINS ENTRY entry ORDER BY entry/name/value ASC
                        Update Value To Json   ${expected}    $.meta._executed_aql    SELECT entry FROM EHR e [ehr_id/value='${ehr_id}'] CONTAINS COMPOSITION c CONTAINS ENTRY entry ORDER BY entry/name/value ASC
                        Add Object To Json     ${expected}    $.rows    ${response.body.content}
                        Output    ${expected}     ${QUERY RESULTS LOADED DB}/C/102.tmp.json

C/103
    Return From Keyword If    not (${compo_index}==1)    NOTHING TO DO HERE!
    ${query}=           Load JSON From File    ${VALID QUERY DATA SETS}/C/103_query.tmp.json
                        Update Value To Json   ${query}    $.q    SELECT entry FROM EHR e [ehr_id/value='${ehr_id}'] CONTAINS COMPOSITION c CONTAINS ENTRY entry TIMEWINDOW PT12H/2019-10-24
                        Output    ${query}    ${VALID QUERY DATA SETS}/C/103_query.tmp.json

    ${expected}=        Load JSON From File    ${QUERY RESULTS LOADED DB}/C/103.tmp.json
                        Update Value To Json   ${expected}    $.q    SELECT entry FROM EHR e [ehr_id/value='${ehr_id}'] CONTAINS COMPOSITION c CONTAINS ENTRY entry TIMEWINDOW PT12H/2019-10-24
                        Update Value To Json   ${expected}    $.meta._executed_aql    SELECT entry FROM EHR e [ehr_id/value='${ehr_id}'] CONTAINS COMPOSITION c CONTAINS ENTRY entry TIMEWINDOW PT12H/2019-10-24
                        Add Object To Json     ${expected}    $.rows    ${response.body.content}
                        Output    ${expected}     ${QUERY RESULTS LOADED DB}/C/103.tmp.json

C/200
    Return From Keyword If    not (${compo_index}==1)    NOTHING TO DO HERE!
    ${query}=           Load JSON From File    ${VALID QUERY DATA SETS}/C/200_query.tmp.json
                        Update Value To Json   ${query}    $.q    SELECT entry FROM EHR e [ehr_id/value='${ehr_id}'] CONTAINS COMPOSITION c [openEHR-EHR-COMPOSITION.minimal.v1] CONTAINS ENTRY entry
                        Output    ${query}    ${VALID QUERY DATA SETS}/C/200_query.tmp.json

    ${expected}=        Load JSON From File    ${QUERY RESULTS LOADED DB}/C/200.tmp.json
                        Update Value To Json   ${expected}    $.q    SELECT entry FROM EHR e [ehr_id/value='${ehr_id}'] CONTAINS COMPOSITION c [openEHR-EHR-COMPOSITION.minimal.v1] CONTAINS ENTRY entry
                        Update Value To Json   ${expected}    $.meta._executed_aql    SELECT entry FROM EHR e [ehr_id/value='${ehr_id}'] CONTAINS COMPOSITION c [openEHR-EHR-COMPOSITION.minimal.v1] CONTAINS ENTRY entry
                        Add Object To Json     ${expected}    $.rows    ${response.body.content}
                        Output    ${expected}     ${QUERY RESULTS LOADED DB}/C/200.tmp.json

C/300
    Return From Keyword If    not (${ehr_index}==1 and "${compo_content_type}"=="OBSERVATION")    NOTHING TO DO HERE!
    ${query}=           Load JSON From File    ${VALID QUERY DATA SETS}/C/300_query.tmp.json
                        Update Value To Json   ${query}    $.q    SELECT entry FROM EHR e [ehr_id/value='${ehr_id}'] CONTAINS COMPOSITION c [openEHR-EHR-COMPOSITION.minimal.v1] CONTAINS OBSERVATION entry
                        Output    ${query}    ${VALID QUERY DATA SETS}/C/300_query.tmp.json

    ${expected}=        Load JSON From File    ${QUERY RESULTS LOADED DB}/C/300.tmp.json
                        Update Value To Json   ${expected}    $.q    SELECT entry FROM EHR e [ehr_id/value='${ehr_id}'] CONTAINS COMPOSITION c [openEHR-EHR-COMPOSITION.minimal.v1] CONTAINS OBSERVATION entry
                        Update Value To Json   ${expected}    $.meta._executed_aql    SELECT entry FROM EHR e [ehr_id/value='${ehr_id}'] CONTAINS COMPOSITION c [openEHR-EHR-COMPOSITION.minimal.v1] CONTAINS OBSERVATION entry
                        Add Object To Json     ${expected}    $.rows    ${response.body.content}
                        Output    ${expected}     ${QUERY RESULTS LOADED DB}/C/300.tmp.json

C/301
    Return From Keyword If    not (${ehr_index}==1 and "${compo_content_type}"=="EVALUATION")    NOTHING TO DO HERE!
    ${query}=           Load JSON From File    ${VALID QUERY DATA SETS}/C/301_query.tmp.json
                        Update Value To Json   ${query}    $.q    SELECT entry FROM EHR e [ehr_id/value='${ehr_id}'] CONTAINS COMPOSITION c [openEHR-EHR-COMPOSITION.minimal.v1] CONTAINS EVALUATION entry
                        Output    ${query}    ${VALID QUERY DATA SETS}/C/301_query.tmp.json

    ${expected}=        Load JSON From File    ${QUERY RESULTS LOADED DB}/C/301.tmp.json
                        Update Value To Json    ${expected}    $.q    SELECT entry FROM EHR e [ehr_id/value='${ehr_id}'] CONTAINS COMPOSITION c [openEHR-EHR-COMPOSITION.minimal.v1] CONTAINS EVALUATION entry
                        Update Value To Json    ${expected}    $.meta._executed_aql    SELECT entry FROM EHR e [ehr_id/value='${ehr_id}'] CONTAINS COMPOSITION c [openEHR-EHR-COMPOSITION.minimal.v1] CONTAINS EVALUATION entry
                        Add Object To Json    ${expected}    $.rows    ${response.body.content}
                        Output    ${expected}    ${QUERY RESULTS LOADED DB}/C/301.tmp.json

C/302
    Return From Keyword If    not (${ehr_index}==1 and "${compo_content_type}"=="INSTRUCTION")    NOTHING TO DO HERE!
    ${query}=           Load JSON From File    ${VALID QUERY DATA SETS}/C/302_query.tmp.json
                        Update Value To Json   ${query}    $.q    SELECT entry FROM EHR e [ehr_id/value='${ehr_id}'] CONTAINS COMPOSITION c [openEHR-EHR-COMPOSITION.minimal.v1] CONTAINS INSTRUCTION entry
                        Output    ${query}    ${VALID QUERY DATA SETS}/C/302_query.tmp.json

    ${expected}=        Load JSON From File    ${QUERY RESULTS LOADED DB}/C/302.tmp.json
                        Update Value To Json    ${expected}    $.q    SELECT entry FROM EHR e [ehr_id/value='${ehr_id}'] CONTAINS COMPOSITION c [openEHR-EHR-COMPOSITION.minimal.v1] CONTAINS INSTRUCTION entry
                        Update Value To Json    ${expected}    $.meta._executed_aql    SELECT entry FROM EHR e [ehr_id/value='${ehr_id}'] CONTAINS COMPOSITION c [openEHR-EHR-COMPOSITION.minimal.v1] CONTAINS INSTRUCTION entry
                        Add Object To Json    ${expected}    $.rows    ${response.body.content}
                        Output    ${expected}    ${QUERY RESULTS LOADED DB}/C/302.tmp.json

C/303
    Return From Keyword If    not (${ehr_index}==1 and "${compo_content_type}"=="ACTION")    NOTHING TO DO HERE!
    ${query}=           Load JSON From File    ${VALID QUERY DATA SETS}/C/303_query.tmp.json
                        Update Value To Json   ${query}    $.q    SELECT entry FROM EHR e [ehr_id/value='${ehr_id}'] CONTAINS COMPOSITION c [openEHR-EHR-COMPOSITION.minimal.v1] CONTAINS ACTION entry
                        Output    ${query}    ${VALID QUERY DATA SETS}/C/303_query.tmp.json

    ${expected}=        Load JSON From File    ${QUERY RESULTS LOADED DB}/C/303.tmp.json
                        Update Value To Json    ${expected}    $.q    SELECT entry FROM EHR e [ehr_id/value='${ehr_id}'] CONTAINS COMPOSITION c [openEHR-EHR-COMPOSITION.minimal.v1] CONTAINS ACTION entry
                        Update Value To Json    ${expected}    $.meta._executed_aql    SELECT entry FROM EHR e [ehr_id/value='${ehr_id}'] CONTAINS COMPOSITION c [openEHR-EHR-COMPOSITION.minimal.v1] CONTAINS ACTION entry
                        Add Object To Json    ${expected}    $.rows    ${response.body.content}
                        Output    ${expected}    ${QUERY RESULTS LOADED DB}/C/303.tmp.json

C/400
    Return From Keyword If    not ("${compo_content_archetype_node_id}"=="openEHR-EHR-OBSERVATION.minimal.v1")    NOTHING TO DO HERE!
    ${query}=           Load JSON From File    ${VALID QUERY DATA SETS}/C/400_query.tmp.json
                        Update Value To Json   ${query}    $.q    SELECT entry FROM EHR e [ehr_id/value='${ehr_id}'] CONTAINS COMPOSITION c [openEHR-EHR-COMPOSITION.minimal.v1] CONTAINS ENTRY entry [openEHR-EHR-OBSERVATION.minimal.v1]
                        Output    ${query}    ${VALID QUERY DATA SETS}/C/400_query.tmp.json

    ${expected}=        Load JSON From File    ${QUERY RESULTS LOADED DB}/C/400.tmp.json
                        Update Value To Json    ${expected}    $.q    SELECT entry FROM EHR e [ehr_id/value='${ehr_id}'] CONTAINS COMPOSITION c [openEHR-EHR-COMPOSITION.minimal.v1] CONTAINS ENTRY entry [openEHR-EHR-OBSERVATION.minimal.v1]
                        Update Value To Json    ${expected}    $.meta._executed_aql    SELECT entry FROM EHR e [ehr_id/value='${ehr_id}'] CONTAINS COMPOSITION c [openEHR-EHR-COMPOSITION.minimal.v1] CONTAINS ENTRY entry [openEHR-EHR-OBSERVATION.minimal.v1]
                        Add Object To Json    ${expected}    $.rows    ${response.body.content}
                        Output    ${expected}    ${QUERY RESULTS LOADED DB}/C/400.tmp.json

C/500
    Return From Keyword If    not ("${compo_content_archetype_node_id}"=="openEHR-EHR-OBSERVATION.minimal.v1")    NOTHING TO DO HERE!
    ${query}=           Load JSON From File    ${VALID QUERY DATA SETS}/C/500_query.tmp.json
                        Update Value To Json   ${query}    $.q    SELECT entry FROM EHR e [ehr_id/value='${ehr_id}'] CONTAINS COMPOSITION c [openEHR-EHR-COMPOSITION.minimal.v1] CONTAINS ENTRY entry [openEHR-EHR-OBSERVATION.minimal.v1] WHERE entry/data[at0001]/events[at0002]/data[at0003]/items[at0004]/value/value = 'first value'
                        Output    ${query}    ${VALID QUERY DATA SETS}/C/500_query.tmp.json

    ${expected}=        Load JSON From File    ${QUERY RESULTS LOADED DB}/C/500.tmp.json
                        Update Value To Json    ${expected}    $.q    SELECT entry FROM EHR e [ehr_id/value='${ehr_id}'] CONTAINS COMPOSITION c [openEHR-EHR-COMPOSITION.minimal.v1] CONTAINS ENTRY entry [openEHR-EHR-OBSERVATION.minimal.v1] WHERE entry/data[at0001]/events[at0002]/data[at0003]/items[at0004]/value/value = 'first value'
                        Update Value To Json    ${expected}    $.meta._executed_aql    SELECT entry FROM EHR e [ehr_id/value='${ehr_id}'] CONTAINS COMPOSITION c [openEHR-EHR-COMPOSITION.minimal.v1] CONTAINS ENTRY entry [openEHR-EHR-OBSERVATION.minimal.v1] WHERE entry/data[at0001]/events[at0002]/data[at0003]/items[at0004]/value/value = 'first value'
    ${items}            Set Variable    ${response.body.content[0].data.events[0].data["items"]}
    ${obs_value}        Set Variable    ${items[0].value.value}
                        Run Keyword If    "${obs_value}"=="first value"    Run Keywords
                        ...   Add Object To Json     ${expected}    $.rows    ${response.body.content}    AND
                        ...   Output    ${expected}    ${QUERY RESULTS LOADED DB}/C/500.tmp.json
                        # # comment: this is the same as the last 3 line above
                        # Run Keyword If    "${obs_value}"=="first value"    Add Object To Json     ${C/500}    $.rows    ${response.body.content}
                        # Run Keyword Unless    "${obs_value}"=="first value"    Return From Keyword
                        # Output    ${C/500}    ${QUERY RESULTS LOADED DB}/C/500.tmp.json



# oooooooooo.        88                                              oooo      .            
# `888'   `Y8b      .8'                                              `888    .o8            
#  888      888    .8'       oooo d8b  .ooooo.   .oooo.o oooo  oooo   888  .o888oo  .oooo.o 
#  888      888   .8'        `888""8P d88' `88b d88(  "8 `888  `888   888    888   d88(  "8 
#  888      888  .8'          888     888ooo888 `"Y88b.   888   888   888    888   `"Y88b.  
#  888     d88' .8'           888     888    .o o.  )88b  888   888   888    888 . o.  )88b 
# o888bood8P'   88           d888b    `Y8bod8P' 8""888P'  `V88V"V8P' o888o   "888" 8""888P'
# 
# [ Expected Result Generation Flows ] 

D/200
    [Documentation]     Condition here makes sure that content in 'rows' of expected result-data-set
    ...                 is not filled with dublicates on every interation which takes place for each Composition. 
    ...                 Same flow as A/101
                        Return From Keyword If    ${compo_index}!=1    NOTHING TO DO HERE!
                        Create Temp List    ${ehr_id_value}[0]    ${time_created}[0]    ${system_id}[0]
                        Update 'rows' in Temp Result-Data-Set    D/200

D/201
    [Documentation]     same flow as A/105
                        Return From Keyword If    ${compo_index}!=1    NOTHING TO DO HERE!
                        # TODO-NOTE: same problem with {time_created} as in data-set A/105 --> check comment there!!!
                        Create Temp List    ${ehr_id_obj}[0]  ${time_created}[0]  ${system_id_obj}[0]
                        Update 'rows' in Temp Result-Data-Set    D/201

D/300
    [Documentation]     same flow as D/200
                        Return From Keyword If    ${compo_index}!=1    NOTHING TO DO HERE!
                        Create Temp List    ${ehr_id_value}[0]    ${time_created}[0]    ${system_id}[0]
                        Update 'rows' in Temp Result-Data-Set    D/300

D/301
    [Documentation]     same flow as D/201
                        Return From Keyword If    ${compo_index}!=1    NOTHING TO DO HERE!
                        # TODO-NOTE: same problem with {time_created} as in data-set A/105 --> check comment there!!!
                        Create Temp List    ${ehr_id_obj}[0]  ${time_created}[0]  ${system_id_obj}[0]
                        Update 'rows' in Temp Result-Data-Set    D/301

D/302
    [Documentation]     same flow as D/200
                        Return From Keyword If    ${compo_index}!=1    NOTHING TO DO HERE!
                        Create Temp List    ${ehr_id_value}[0]    ${time_created}[0]    ${system_id}[0]
                        Update 'rows' in Temp Result-Data-Set    D/302

D/303
    [Documentation]     same flow as D/201
                        Return From Keyword If    ${compo_index}!=1    NOTHING TO DO HERE!
                        # TODO-NOTE: same problem with {time_created} as in data-set A/105 --> check comment there!!!
                        Create Temp List    ${ehr_id_obj}[0]  ${time_created}[0]  ${system_id_obj}[0]
                        Update 'rows' in Temp Result-Data-Set    D/303

D/304
    [Documentation]     same flow as D/200
                        Return From Keyword If    ${compo_index}!=1    NOTHING TO DO HERE!
                        Create Temp List    ${ehr_id_value}[0]    ${time_created}[0]    ${system_id}[0]
                        Update 'rows' in Temp Result-Data-Set    D/304

D/306
    [Documentation]     same flow as D/200
                        Return From Keyword If    ${compo_index}!=1    NOTHING TO DO HERE!
                        Create Temp List    ${ehr_id_value}[0]    ${time_created}[0]    ${system_id}[0]
                        Update 'rows' in Temp Result-Data-Set    D/306

D/307
    [Documentation]     same flow as D/201
                        Return From Keyword If    ${compo_index}!=1    NOTHING TO DO HERE!
                        # TODO-NOTE: same problem with {time_created} as in data-set A/105 --> check comment there!!!
                        Create Temp List    ${ehr_id_obj}[0]  ${time_created}[0]  ${system_id_obj}[0]
                        Update 'rows' in Temp Result-Data-Set    D/307

D/308
    [Documentation]     same flow as D/200
                        Return From Keyword If    ${compo_index}!=1    NOTHING TO DO HERE!
                        Create Temp List    ${ehr_id_value}[0]    ${time_created}[0]    ${system_id}[0]
                        Update 'rows' in Temp Result-Data-Set    D/308

D/309
    [Documentation]     same flow as D/201
                        Return From Keyword If    ${compo_index}!=1    NOTHING TO DO HERE!
                        Load Temp Result-Data-Set    D/309
                        # TODO-NOTE: same problem with {time_created} as in data-set A/105 --> check comment there!!!
                        Create Temp List    ${ehr_id_obj}[0]  ${time_created}[0]  ${system_id_obj}[0]
                        Update 'rows' in Temp Result-Data-Set    D/309

D/310
    [Documentation]     same flow as D/200
                        Return From Keyword If    ${compo_index}!=1    NOTHING TO DO HERE!
                        Create Temp List    ${ehr_id_value}[0]    ${time_created}[0]    ${system_id}[0]
                        Update 'rows' in Temp Result-Data-Set    D/310

D/311
    [Documentation]     same flow as D/201
                        Return From Keyword If    ${compo_index}!=1    NOTHING TO DO HERE!
                        # TODO-NOTE: same problem with {time_created} as in data-set A/105 --> check comment there!!!
                        Create Temp List    ${ehr_id_obj}[0]    ${time_created}[0]    ${system_id_obj}[0]
                        Update 'rows' in Temp Result-Data-Set    D/311

D/312
    [Documentation]     Same flow as D/200 but have to limit result to TOP 5
                        Return From Keyword If    ${compo_index}!=1    NOTHING TO DO HERE!
                        Return From Keyword If    ${ehr_index}>5   NOT IN TOP 5!
                        Create Temp List    ${ehr_id_value}[0]
                        ...                 ${time_created}[0]
                        ...                 ${system_id}[0]
                        ...                 TODOO: CLARIFY w/ @PABLO - TOP5 newest OR oldest?
                        Update 'rows' in Temp Result-Data-Set    D/312

D/400
    [Documentation]     Conditions are set to meet reqs of expected result-data-set.
    ...                 Here we are interested only in EHR record number 1 and all of it's compositions.
    ...                 1. Don't do anything if {ehr_index} is not 1.
    ...                 2. Update query-data-set ONLY on FIRST iteration to avoid unnecessary repetitions.
                        Return From Keyword If    not ${ehr_index}==1    NOTHING TO DO HERE!
                        Run Keyword if    ${ehr_index}==1 and ${compo_index}==1    Update Temp Query-Data-Set    D/400
                        Create Temp List    ${compo_uid_value}
                        ...                 ${compo_name_value}
                        ...                 ${compo_archetype_node_id}
                        ...                 ${compo_language}
                        ...                 ${compo_territory}
                        ...                 ${compo_category_value}
                        Update 'rows', 'q' and 'meta' in Temp Result-Data-Set    D/400

D/401
    [Documentation]     Same flow as D/400
                        Return From Keyword If    not ${ehr_index}==1    NOTHING TO DO HERE!
                        Run Keyword if    ${ehr_index}==1 and ${compo_index}==1    Update Temp Query-Data-Set    D/401
                        Create Temp List    ${compo_uid_value}
                        ...                 ${compo_name_value}
                        ...                 ${compo_archetype_node_id}
                        ...                 ${compo_language}
                        ...                 ${compo_territory}
                        ...                 ${compo_category_value}
                        Update 'rows', 'q' and 'meta' in Temp Result-Data-Set    D/401

D/402
    [Documentation]     Same flow as D/400
                        Return From Keyword If    not ${ehr_index}==1    NOTHING TO DO HERE!
                        Run Keyword if    ${ehr_index}==1 and ${compo_index}==1    Update Temp Query-Data-Set    D/402
                        Create Temp List    ${compo_uid_value}
                        ...                 ${compo_name_value}
                        ...                 ${compo_archetype_node_id}
                        ...                 ${compo_language}
                        ...                 ${compo_territory}
                        ...                 ${compo_category_value}
                        Update 'rows', 'q' and 'meta' in Temp Result-Data-Set    D/402

D/403
    [Documentation]     Same flow as D/402 with different content in 'rows'
                        Return From Keyword If    not ${ehr_index}==1    NOTHING TO DO HERE!
                        Run Keyword if    ${ehr_index}==1 and ${compo_index}==1    Update Temp Query-Data-Set    D/403
                        Create Temp List    ${compo_uid}
                        ...                 ${compo_name}
                        ...                 ${compo_archetype_node_id}
                        ...                 ${compo_language}
                        ...                 ${compo_territory}
                        ...                 ${compo_category}
                        Update 'rows', 'q' and 'meta' in Temp Result-Data-Set    D/403

D/404
    [Documentation]     Same flow as D/403
                        Return From Keyword If    not ${ehr_index}==1    NOTHING TO DO HERE!
                        Run Keyword if    ${ehr_index}==1 and ${compo_index}==1    Update Temp Query-Data-Set    D/404
                        Create Temp List    ${compo_uid}
                        ...                 ${compo_name}
                        ...                 ${compo_archetype_node_id}
                        ...                 ${compo_language}
                        ...                 ${compo_territory}
                        ...                 ${compo_category}
                        Update 'rows', 'q' and 'meta' in Temp Result-Data-Set    D/404

D/405
    [Documentation]     Same flow as D/403
                        Return From Keyword If    not ${ehr_index}==1    NOTHING TO DO HERE!
                        Run Keyword if    ${ehr_index}==1 and ${compo_index}==1    Update Temp Query-Data-Set    D/405
                        Create Temp List    ${compo_uid}
                        ...                 ${compo_name}
                        ...                 ${compo_archetype_node_id}
                        ...                 ${compo_language}
                        ...                 ${compo_territory}
                        ...                 ${compo_category}
                        Update 'rows', 'q' and 'meta' in Temp Result-Data-Set    D/405

D/500
    [Documentation]     Condition: compo must be an Observation and must belong to first EHR record.
    ${is_observation}=  Set Variable if  ("${compo_content_archetype_node_id}"=="openEHR-EHR-OBSERVATION.minimal.v1")  ${TRUE}
    ${is_from_ehr_1}=   Set Variable If  ${ehr_index}==1  ${TRUE}
                        Return From Keyword If    not (${is_observation} and ${is_from_ehr_1})    NOTHING TO DO HERE!
                        Run Keyword if    ${ehr_index}==1 and ${compo_index}==13    Update Temp Query-Data-Set    D/500
                        Create Temp List    ${compo_uid_value}
                        ...                 ${compo_name_value}
                        ...                 ${compo_data_origin_value}
                        ...                 ${compo_events_time_value}
                        ...                 ${compo_events_items_value_value}
                        Update 'rows', 'q' and 'meta' in Temp Result-Data-Set    D/500
                    
D/501
    [Documentation]     Same flow as D/500, different content in 'rows'
    ${is_observation}=  Set Variable if  ("${compo_content_archetype_node_id}"=="openEHR-EHR-OBSERVATION.minimal.v1")  ${TRUE}
    ${is_from_ehr_1}=   Set Variable If  ${ehr_index}==1  ${TRUE}
                        Return From Keyword If    not (${is_observation} and ${is_from_ehr_1})    NOTHING TO DO HERE!
                        Run Keyword if    ${ehr_index}==1 and ${compo_index}==13    Update Temp Query-Data-Set    D/501
                        Create Temp List    ${compo_uid}
                        ...                 ${compo_name}
                        ...                 ${compo_data_origin}
                        ...                 ${compo_events_time}
                        ...                 ${compo_events_items_value}
                        Update 'rows', 'q' and 'meta' in Temp Result-Data-Set    D/501

D/502
    [Documentation]     Similar flow as D/500, but different element is replaced in query-data-set.
    ...                 Condition: compo must be an Observation and must belong to first EHR record.
    ${is_observation}=  Set Variable if  ("${compo_content_archetype_node_id}"=="openEHR-EHR-OBSERVATION.minimal.v1")  ${TRUE}
    ${is_from_ehr_1}=   Set Variable If  ${ehr_index}==1  ${TRUE}
                        Return From Keyword If    not (${is_observation} and ${is_from_ehr_1})    NOTHING TO DO HERE!
                        Run Keyword if    ${ehr_index}==1 and ${compo_index}==13    Update Query-Parameter in Temp Query-Data-Set    D/502
                        Create Temp List    ${compo_uid_value}
                        ...                 ${compo_name_value}
                        ...                 ${compo_data_origin_value}
                        ...                 ${compo_events_time_value}
                        ...                 ${compo_events_items_value_value}
                        Load Temp Result-Data-Set    D/502
    ${meta_exec_aql}=   Get Value From Json    ${expected}    $.meta._executed_aql
    ${meta_exec_aql}=   Replace String    ${meta_exec_aql}[0]    __MODIFY_EHR_ID_1__    ${ehr_id}
                        Update Value To Json   ${expected}    $.meta._executed_aql    ${meta_exec_aql}
                        Output    ${expected}     ${QUERY RESULTS LOADED DB}/D/502.tmp.json
                        Update 'rows' in Temp Result-Data-Set    D/502

D/503
    [Documentation]     Similar flow as D/500, but different element is replaced in query-data-set.
    ...                 Condition: compo must be an Observation and must belong to first EHR record.
    ${is_observation}=  Set Variable if  ("${compo_content_archetype_node_id}"=="openEHR-EHR-OBSERVATION.minimal.v1")  ${TRUE}
    ${is_from_ehr_1}=   Set Variable If  ${ehr_index}==1  ${TRUE}
                        Return From Keyword If    not (${is_observation} and ${is_from_ehr_1})    NOTHING TO DO HERE!
                        Run Keyword if    ${ehr_index}==1 and ${compo_index}==13    Update Query-Parameter in Temp Query-Data-Set    D/503
                        Create Temp List    ${compo_uid}
                        ...                 ${compo_name}
                        ...                 ${compo_data_origin}
                        ...                 ${compo_events_time}
                        ...                 ${compo_events_items_value}
                        Load Temp Result-Data-Set    D/503
    ${meta_exec_aql}=   Get Value From Json    ${expected}    $.meta._executed_aql
    ${meta_exec_aql}=   Replace String    ${meta_exec_aql}[0]    __MODIFY_EHR_ID_1__    ${ehr_id}
                        Update Value To Json   ${expected}    $.meta._executed_aql    ${meta_exec_aql}
                        # Set Suite Variable    ${expected}    ${expected}
                        Output    ${expected}     ${QUERY RESULTS LOADED DB}/D/503.tmp.json
                        Update 'rows' in Temp Result-Data-Set    D/503







# oooooooooo.        .o.         .oooooo.   oooo    oooo ooooo     ooo ooooooooo.
# `888'   `Y8b      .888.       d8P'  `Y8b  `888   .8P'  `888'     `8' `888   `Y88.
#  888     888     .8"888.     888           888  d8'     888       8   888   .d88'
#  888oooo888'    .8' `888.    888           88888[       888       8   888ooo88P'
#  888    `88b   .88ooo8888.   888           888`88b.     888       8   888
#  888    .88P  .8'     `888.  `88b    ooo   888  `88b.   `88.    .8'   888
# o888bood8P'  o88o     o8888o  `Y8bood8P'  o888o  o888o    `YbodP'    o888o
#
# [ BACKUP ]

# *** Keywords ***
# prepare query request session
#     [Arguments]         ${format}=JSON    &{extra_headers}
#     [Documentation]     Prepares request settings for usage with RequestLibrary
#     ...                 :format: JSON (default) / XML
#     ...                 :extra_headers: optional - e.g. Prefer=return=representation
#     ...                                            e.g. If-Match={ehrstatus_uid}

#                         # case: JSON
#                         Run Keyword If      $format=='JSON'    set request headers
#                         ...                 content=application/json
#                         ...                 accept=application/json
#                         ...                 &{extra_headers}

#                         # case: XML
#                         Run Keyword If      $format=='XML'    set request headers
#                         ...                 content=application/xml
#                         ...                 accept=application/xml
#                         ...                 &{extra_headers}


# set request headers
#     [Arguments]         ${content}=application/json  ${accept}=application/json  &{extra_headers}
#     [Documentation]     Sets the headers of a request
#     ...                 :content: application/json (default) / application/xml
#     ...                 :accept: application/json (default) / application/xml
#     ...                 :extra_headers: optional

#                         Log Many            ${content}  ${accept}  ${extra_headers}

#     &{headers}=         Create Dictionary   Content-Type=${content}
#                         ...                 Accept=${accept}

#                         Run Keyword If      ${extra_headers}    Set To Dictionary    ${headers}    &{extra_headers}

#                         Create Session      ${SUT}    ${${SUT}.URL}
#                         ...                 auth=${${SUT}.CREDENTIALS}    debug=2    verify=True

#                         Set Test Variable   ${headers}    ${headers}


# Example of how to properly escape regex expressions to use with DeepDiff lib
#    ${exclude_paths}    Create List    root\\['meta'\\]    \\['columns'\\]\\[\\d+\\]\\['path'\\]
#                        ...            \\['_type'\\]
#    &{diff}             compare json-strings    ${response body}    ${expected result}
#                        ...                     exclude_regex_paths=${exclude_paths}
#                        ...                     ignore_order=False<|MERGE_RESOLUTION|>--- conflicted
+++ resolved
@@ -264,14 +264,6 @@
                         Log To Console  \n/////////// EXPECTED //////////////////////////////
                         Output    ${expected result}
 
-<<<<<<< HEAD
-    ## comment: RESTORE THIS IF LAST CHANGE BREAKS TO MUCH!
-    # &{diff}=            compare json-strings  ${response body}  ${expected result}
-    # ...                 report_repetition=True
-    # ...                 exclude_paths=root['meta']
-
-=======
->>>>>>> 5676d2c8
     &{diff}             compare_jsons_ignoring_properties    ${response body}    ${expected result}
     # ...                 meta    path    foo        # comment: example of how to add additional
                                                      #          properties to be ignored
@@ -295,20 +287,6 @@
                         Log To Console  \n/////////// EXPECTED //////////////////////////////
                         Output    ${expected result}
     
-<<<<<<< HEAD
-    ## comment: working example
-    # ${exclude_paths}    Create List    root\\['meta'\\]    \\['columns'\\]\\[\\d+\\]\\['path'\\]
-    #                     ...            \\['_type'\\]
-    # &{diff}             compare json-strings    ${response body}    ${expected result}
-    #                     ...                     exclude_regex_paths=${exclude_paths}
-    #                     ...                     ignore_order=False
-
-    ## comment: working example
-    # &{diff}             compare_ignoring_path_and_type_properties    ${response body}    ${expected result}
-    #                     ...    ignore_order=${FALSE}
-
-=======
->>>>>>> 5676d2c8
     # TODO: probably need to sort the expected result before comparison
     
     &{diff}             compare_jsons_ignoring_properties    ${response body}    ${expected result}
