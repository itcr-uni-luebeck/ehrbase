*** Settings ***
<<<<<<< HEAD
Force Tags    get_versioned_directory
=======
Force Tags    DIRECTORY_get_versioned
>>>>>>> 6aebc8fb
<|MERGE_RESOLUTION|>--- conflicted
+++ resolved
@@ -1,6 +1,2 @@
 *** Settings ***
-<<<<<<< HEAD
-Force Tags    get_versioned_directory
-=======
-Force Tags    DIRECTORY_get_versioned
->>>>>>> 6aebc8fb
+Force Tags    DIRECTORY_get_versioned