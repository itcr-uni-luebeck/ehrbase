--- conflicted
+++ resolved
@@ -1,6 +1,2 @@
 *** Settings ***
-<<<<<<< HEAD
-Force Tags    get_directory_@version
-=======
-Force Tags    DIRECTORY_get_@version
->>>>>>> 6aebc8fb
+Force Tags    DIRECTORY_get_@version