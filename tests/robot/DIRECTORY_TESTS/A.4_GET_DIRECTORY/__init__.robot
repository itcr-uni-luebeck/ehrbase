*** Settings ***
<<<<<<< HEAD
Force Tags    get_directory
=======
Force Tags    DIRECTORY_get
>>>>>>> 6aebc8fb
<|MERGE_RESOLUTION|>--- conflicted
+++ resolved
@@ -1,6 +1,2 @@
 *** Settings ***
-<<<<<<< HEAD
-Force Tags    get_directory
-=======
-Force Tags    DIRECTORY_get
->>>>>>> 6aebc8fb
+Force Tags    DIRECTORY_get