# Copyright (c) 2019 Wladislaw Wagner (Vitasystems GmbH), Jake Smolka (Hannover Medical School).
#
# This file is part of Project EHRbase
#
# Licensed under the Apache License, Version 2.0 (the "License");
# you may not use this file except in compliance with the License.
# You may obtain a copy of the License at
#
# http://www.apache.org/licenses/LICENSE-2.0
#
# Unless required by applicable law or agreed to in writing, software
# distributed under the License is distributed on an "AS IS" BASIS,
# WITHOUT WARRANTIES OR CONDITIONS OF ANY KIND, either express or implied.
# See the License for the specific language governing permissions and
# limitations under the License.



*** Settings ***
Metadata    Version    0.1.0
Metadata    Authors    *Jake Smolka*, *Wladislaw Wagner*  
Metadata    Created    2020.09.01

Metadata        TOP_TEST_SUITE    ADMIN_EHR

Resource        ../_resources/keywords/admin_keywords.robot
Resource        ../_resources/keywords/db_keywords.robot
Resource        ../_resources/keywords/ehr_keywords.robot
Resource        ../_resources/keywords/directory_keywords.robot
Resource        ../_resources/keywords/composition_keywords.robot

Suite Setup     startup SUT
Suite Teardown  shutdown SUT

Force Tags     ADMIN_ehr



*** Variables ***
${SUT}          ADMIN-TEST    # overriding defaults in suite_settings.robot



*** Test Cases ***

ADMIN - Delete EHR
    # comment: pre check
    Connect With DB
    check ehr admin delete table counts

    # comment: preparing and provisioning
    prepare new request session    JSON    Prefer=return=representation
    create supernew ehr
    Set Test Variable  ${ehr_id}  ${response.body.ehr_id.value}
    ehr_keywords.validate POST response - 201 created ehr

    # comment: Execute (admin) delete ehr
    (admin) delete ehr
    Log To Console  ${response}

    # comment: Test with count rows again - post check
    check ehr admin delete table counts


ADMIN - Delete EHR with composition
    # pre check
    Connect With DB
    check ehr admin delete table counts
    # preparing and provisioning
    upload OPT    minimal/minimal_observation.opt
    prepare new request session    JSON    Prefer=return=representation
    create supernew ehr
    Set Test Variable  ${ehr_id}  ${response.body.ehr_id.value}
    ehr_keywords.validate POST response - 201 created ehr
    commit composition (JSON)    minimal/minimal_observation.composition.participations.extdatetimes.xml
    # Execute (admin) delete ehr
    (admin) delete ehr
    Log To Console  ${response}
    # Test with count rows again - post check
    check ehr admin delete table counts


ADMIN - Delete EHR with two compositions
    # pre check
    Connect With DB
    check ehr admin delete table counts
    # preparing and provisioning
    upload OPT    minimal/minimal_observation.opt
    prepare new request session    JSON    Prefer=return=representation
    create supernew ehr
    Set Test Variable  ${ehr_id}  ${response.body.ehr_id.value}
    ehr_keywords.validate POST response - 201 created ehr
    commit composition (JSON)    minimal/minimal_observation.composition.participations.extdatetimes.xml
    commit composition (JSON)    minimal/minimal_observation.composition.participations.extdatetimes.xml
    # Execute (admin) delete ehr
    (admin) delete ehr
    Log To Console  ${response}
    # Test with count rows again - post check
    check ehr admin delete table counts


ADMIN - Delete EHR with directory
    # pre check
    Connect With DB
    check ehr admin delete table counts
    # preparing and provisioning
    upload OPT    minimal/minimal_observation.opt
    prepare new request session    JSON    Prefer=return=representation
    create supernew ehr
    Set Test Variable  ${ehr_id}  ${response.body.ehr_id.value}
    ehr_keywords.validate POST response - 201 created ehr
    create DIRECTORY (JSON)    subfolders_in_directory.json
    # Execute (admin) delete ehr
    (admin) delete ehr
    Log To Console  ${response}
    # Test with count rows again - post check
    check ehr admin delete table counts


*** Keywords ***

startup SUT
    [Documentation]     Overrides `generic_keywords.startup SUT` keyword
    ...                 to add some ENVs required by this test suite.

    Set Environment Variable    ADMINAPI_ACTIVE    true
    Set Environment Variable    SYSTEM_ALLOWTEMPLATEOVERWRITE    true
    generic_keywords.startup SUT


<<<<<<< HEAD
=======
admin delete ehr
    [Documentation]     Admin delete of EHR record with a given ehr_id.
    ...                 DEPENDENCY: `prepare new request session`

    &{resp}=            REST.DELETE    ${admin_baseurl}/ehr/${ehr_id}
                        Should Be Equal As Strings   ${resp.status}   204
                        Set Test Variable    ${response}    ${resp}
                        Output Debug Info To Console


>>>>>>> ff22b013
check ehr admin delete table counts

    ${ehr_records}=     Count Rows In DB Table    ehr.ehr
                        Should Be Equal As Integers    ${ehr_records}       ${0}
    ${status_records}=  Count Rows In DB Table    ehr.status
                        Should Be Equal As Integers    ${status_records}    ${0}
    ${status_h_records}=  Count Rows In DB Table    ehr.status_history
                        Should Be Equal As Integers    ${status_h_records}  ${0}
    ${contr_records}=   Count Rows In DB Table    ehr.contribution
                        Should Be Equal As Integers    ${contr_records}     ${0}
    ${audit_records}=   Count Rows In DB Table    ehr.audit_details
                        Should Be Equal As Integers    ${audit_records}     ${0}
    ${access_records}=   Count Rows In DB Table    ehr.access
                        Should Be Equal As Integers    ${access_records}     ${0}
    ${compo_records}=   Count Rows In DB Table    ehr.composition
                        Should Be Equal As Integers    ${compo_records}     ${0}
    ${compo_h_records}=  Count Rows In DB Table    ehr.composition_history
                        Should Be Equal As Integers    ${compo_h_records}     ${0}
    ${entry_records}=   Count Rows In DB Table    ehr.entry
                        Should Be Equal As Integers    ${entry_records}     ${0}
    ${entry_h_records}=  Count Rows In DB Table    ehr.entry_history
                        Should Be Equal As Integers    ${entry_h_records}     ${0}
    ${event_context_records}=   Count Rows In DB Table    ehr.event_context
                        Should Be Equal As Integers    ${event_context_records}     ${0}
    ${entry_participation_records}=   Count Rows In DB Table    ehr.participation
                        Should Be Equal As Integers    ${entry_participation_records}     ${0}
    ${folder_records}=   Count Rows In DB Table    ehr.folder
                        Should Be Equal As Integers    ${folder_records}     ${0}
    ${folder_hierarchy_records}=   Count Rows In DB Table    ehr.folder_hierarchy
                        Should Be Equal As Integers    ${folder_hierarchy_records}     ${0}
    ${folder_items_records}=   Count Rows In DB Table    ehr.folder_items
                        Should Be Equal As Integers    ${folder_items_records}     ${0}
    ${object_ref_records}=   Count Rows In DB Table    ehr.object_ref
                        Should Be Equal As Integers    ${object_ref_records}     ${0}<|MERGE_RESOLUTION|>--- conflicted
+++ resolved
@@ -128,8 +128,6 @@
     generic_keywords.startup SUT
 
 
-<<<<<<< HEAD
-=======
 admin delete ehr
     [Documentation]     Admin delete of EHR record with a given ehr_id.
     ...                 DEPENDENCY: `prepare new request session`
@@ -140,7 +138,6 @@
                         Output Debug Info To Console
 
 
->>>>>>> ff22b013
 check ehr admin delete table counts
 
     ${ehr_records}=     Count Rows In DB Table    ehr.ehr
