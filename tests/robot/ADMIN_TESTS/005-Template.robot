# Copyright (c) 2019 Wladislaw Wagner (Vitasystems GmbH).
#
# This file is part of Project EHRbase
#
# Licensed under the Apache License, Version 2.0 (the "License");
# you may not use this file except in compliance with the License.
# You may obtain a copy of the License at
#
# http://www.apache.org/licenses/LICENSE-2.0
#
# Unless required by applicable law or agreed to in writing, software
# distributed under the License is distributed on an "AS IS" BASIS,
# WITHOUT WARRANTIES OR CONDITIONS OF ANY KIND, either express or implied.
# See the License for the specific language governing permissions and
# limitations under the License.



*** Settings ***
Metadata    Version    0.1.0
Metadata    Authors    *Wladislaw Wagner*, *Axel Siebert"
Metadata    Created    2020.12.28

Metadata        TOP_TEST_SUITE    ADMIN_TEMPLATE

Resource        ../_resources/keywords/admin_keywords.robot
Resource        ../_resources/keywords/composition_keywords.robot

Suite Setup     startup SUT
Suite Teardown  shutdown SUT

Force Tags     ADMIN_template



*** Variables ***
# comment: overriding defaults in suite_settings.robot
${SUT}                  ADMIN-TEST
${CACHE-ENABLED}        ${FALSE}



#////////////////////////////////////////////////////////////
#//                                                        //
#//   NOTE: Tests can't be executed in random order!       //
#//         Some have impact on each other                 //
#//         cause clean up steps don't work properly!      //
#//         Until this is fixed preserve given order!!!    //
#//                                                        //
#///////////////////////////////////////////////////////////

*** Test Cases ***
001 ADMIN - Delete All Templates (when none were uploaded before)
    (admin) delete all OPTs
    validate DELETE ALL response - 204 deleted ${0}


002 ADMIN - Delete All Templates (when only one was uploaded before)
    upload valid OPT    minimal/minimal_admin.opt
    (admin) delete all OPTs
    validate DELETE ALL response - 204 deleted ${1}


003 ADMIN - Delete Multiple Templates
    upload valid OPT    minimal/minimal_admin.opt
    upload valid OPT    minimal/minimal_evaluation.opt
    (admin) delete all OPTs
    validate DELETE ALL response - 204 deleted ${2}


004a ADMIN - Delete Existing Template
    [Tags]    438  not-ready  bug
    upload valid OPT    minimal/minimal_admin.opt
    (admin) delete OPT

        TRACE GITHUB ISSUE    438

    validate DELETE response - 204 deleted
    [Teardown]    (admin) delete all OPTs


004b ADMIN - Delete Existing Template (minimal response)
    [Tags]    438  not-ready  bug
    upload valid OPT    minimal/minimal_admin.opt
    (admin) delete OPT    prefer_return=minimal

        TRACE GITHUB ISSUE    438

    validate DELETE response - 204 deleted
    [Teardown]    (admin) delete all OPTs


005 ADMIN - Delete Non-Existing Template
                        prepare new request session    XML
    ${resp}=            REST.DELETE    ${ADMIN_BASEURL}/template/foo
                        Integer    response status    404
                        String     response body    pattern= .*Operational template with id foo not found
                        Output     response body


006 ADMIN - Invalid Usage of Delete Endpoint
                        prepare new request session    XML
    ${resp}=            REST.DELETE    ${ADMIN_BASEURL}/template/
                        Integer    response status    404
                        Output     response body
    

007 ADMIN - Update Non-Existing Template
    generate random templade_id
    (admin) update OPT    minimal/minimal_admin_updated.opt
    validate PUT response - 404 unknown templade_id


008a ADMIN - Update Existing Template
    [Tags]    436  not-ready  bug
    upload valid OPT    minimal/minimal_admin.opt
    (admin) update OPT    minimal/minimal_admin_updated.opt

        TRACE GITHUB ISSUE    436

    validate PUT response - 200 updated
    [Teardown]    (admin) delete all OPTs


008b ADMIN - Update Existing Template (minimal response)
    [Tags]    435  not-ready  bug
    upload valid OPT    minimal/minimal_admin.opt
    (admin) update OPT    minimal/minimal_admin_updated.opt    prefer_return=minimal

        TRACE GITHUB ISSUE    435

    validate PUT response - 200 updated
    [Teardown]    (admin) delete all OPTs


009 ADMIN - Delete Multiple Templates Where Some Are In Use
    upload valid OPT    minimal/minimal_admin.opt
    upload valid OPT    minimal/minimal_evaluation.opt
    create new EHR (XML)
    commit composition (XML)    minimal/minimal_admin.composition.extdatetimes.xml
    (admin) delete all OPTs
    validate DELETE ALL response - 422 unprocessable entity

    [Teardown]    Run Keywords    (admin) delete composition    AND
                  ...             (admin) delete all OPTs


010a ADMIN - Delete Template That Is In Use
    upload valid OPT    minimal/minimal_admin.opt
    create new EHR (XML)
    commit composition (XML)    minimal/minimal_admin.composition.extdatetimes.xml
    (admin) delete OPT
    validate DELETE response - 422 unprocessable entity

    [Teardown]    Run Keywords    (admin) delete composition    AND
                  ...             (admin) delete all OPTs


010c ADMIN - Delete Template That Was In Use - (Admin)Deleted Composition
    [Documentation]    Composition is deleted with the admin endpoint and thus has been removed 
    ...                "physically" from database. The admin endpoint will respond with a 204
    ...                response and the template is removed.
    [Tags]    438  not-ready  bug
    upload valid OPT    minimal/minimal_admin.opt
    create new EHR (XML)
    commit composition (XML)    minimal/minimal_admin.composition.extdatetimes.xml
    (admin) delete composition
    (admin) delete OPT

        TRACE GITHUB ISSUE    438    message=see https://github.com/ehrbase/project_management/issues/382#issuecomment-777255800 for details

    validate DELETE response - 204 deleted
    # comment: check that template does not exist any more
    ${resp}=    Get Request    ${SUT}    /definition/template/adl1.4/${template_id}
                Should Be Equal As Strings    ${resp.status_code}    404

    [Teardown]    Run Keywords    (admin) delete all OPTs


010b ADMIN - Delete Template That Is In Use - Deleted Composition
    [Tags]    
    upload valid OPT    minimal/minimal_admin.opt
    create new EHR (XML)
    commit composition (XML)    minimal/minimal_admin.composition.extdatetimes.xml
    delete composition    ${version_uid}
    (admin) delete OPT
    validate DELETE response - 422 unprocessable entity

    [Teardown]    Run Keywords    (admin) delete all OPTs


011 ADMIN - Update Template That Is In Use
    [Tags]    437    not-ready    bug
    [Documentation]     A template that is in use by a composition has to reject updates.
    upload valid OPT    minimal/minimal_admin.opt
    create new EHR (XML)
    commit composition (XML)    minimal/minimal_admin.composition.extdatetimes.xml
    (admin) update OPT    minimal/minimal_admin_updated.opt

        TRACE GITHUB ISSUE    437

    validate PUT response - 422 unprocessable entity

    # TODO: @WLAD make sure the template was NOT modified!
    #       use a GET request, s. example below:
    ${resp}=    Get Request    ${SUT}    /definition/template/adl1.4/${template_id}
                ...    headers=${headers}
                log    ${resp.content}
                XML.Element Text Should Be    ${resp.content}    Minimal admin
                ...                           xpath=concept

    [Teardown]    Run Keywords    (admin) delete composition    AND
                  ...             (admin) delete all OPTs


012 ADMIN - Invalid Usage of Update Endpoint
                        prepare new request session    XML
    ${resp}=            REST.PUT    ${ADMIN_BASEURL}/template/
                        Integer    response status    404
                        Output     response body


013 ADMIN - Invalid Usage of Update Endpoint
                        prepare new request session    XML
    ${resp}=            REST.PUT    ${ADMIN_BASEURL}/template/foo
                        Integer    response status    400
                        Output     response body


014 ADMIN - Invalid Usage of Update Endpoint
                        prepare new request session    XML
    ${resp}=            REST.PUT    ${ADMIN_BASEURL}/template/foo    {"foo": "bar"}
                        Integer    response status    404
                        Output     response body
                        String     response body    pattern=.*Template with id foo does not exist


015 ADMIN - Invalid Usage of Update Endpoint
                        prepare new request session    XML
    ${resp}=            REST.PUT    ${ADMIN_BASEURL}/template/${123}    {"foo": "bar"}
                        Integer    response status    404
                        Output     response body
                        String     response body    pattern=.*Template with id 123 does not exist


016 ADMIN - PUT Method Should Not Create New DB Entries
    [Tags]    444    not-ready    bug
    [Documentation]     1. Upload OPT via 'normal' REST endpoint \n\n
    ...                 2. Use 'admin' update endpoint with template_id from step 1 \n\n
    ...                    with a different payload than in step 1 \n\n
    ...                    (especially with a different uid and template_id in the payload) \n\n
    ...                 3. Assert a proper error message is returned and \n\n
    ...                    no new records created in DB. \n\n
    upload valid OPT    minimal/minimal_admin.opt
    (admin) update OPT    minimal/minimal_action.opt    # NOTE: a different OPT is used as payload!!!

        TRACE GITHUB ISSUE    444

    Connect With DB
    ${opt_records}=     Count Rows In DB Table    ehr.template_store
                        Should Be Equal As Integers    ${opt_records}       ${1}

    [Teardown]    Run Keywords    (admin) delete all OPTs




*** Keywords ***

startup SUT
    [Documentation]     Overrides `generic_keywords.startup SUT` keyword
    ...                 to add some ENVs required by this test suite.

    Set Environment Variable    ADMINAPI_ACTIVE    true
    Set Environment Variable    ADMINAPI_ALLOWDELETEALL    true
    Set Environment Variable    SYSTEM_ALLOWTEMPLATEOVERWRITE    true
    generic_keywords.startup SUT


upload valid OPT
    [Arguments]           ${opt file}

    prepare new request session    XML
    ...    Prefer=return=representation
    get valid OPT file    ${opt file}
    extract template_id from OPT file
    upload OPT file
    Set Test Variable    ${response}    ${response}
    server accepted OPT
<<<<<<< HEAD
=======
    

(admin) update OPT
    [Arguments]         ${opt_file}    ${prefer_return}=representation
    [Documentation]     Updates OPT via admin endpoint admin_baseurl/template/${template_id} \n\n

                        get valid OPT file    ${opt_file}
    
    &{headers}=         Create Dictionary    &{EMPTY}
                        Set To Dictionary    ${headers}
                        ...                  Content-Type=application/xml
                        ...                  Accept=application/xml
                        ...                  Prefer=return=${prefer_return}

                        Create Session       ${SUT}    ${ADMIN_BASEURL}    debug=2
                        ...                  auth=${CREDENTIALS}    verify=True

    ${resp}=            Put Request    ${SUT}    /template/${template_id}
                        ...    data=${file}    headers=${headers}
                        Set Test Variable    ${response}    ${resp}
                        Set Test Variable    ${prefer_return}    ${prefer_return}
>>>>>>> ff22b013


validate PUT response - 200 updated
                        Should Be Equal As Strings    ${response.status_code}   200
                        log    ${response.content}

                        IF    '${prefer_return}'=='representation'

                              XML.Element Text Should Be    ${response.content}
                              ...                           Minimal Admin UPDATED BY ROBOT
                              ...                           xpath=concept
                        END
                        IF    '${prefer_return}'=='minimal'
                              Should Be Equal As Strings    ${response.content}    ${EMPTY}
                        END


validate PUT response - 404 unknown templade_id
                        log   ${response.content}
                        Should Be Equal As Strings    ${response.status_code}    404
                        Should Match    ${response.text}    *Template with id ${template_id} does not exist*


validate PUT response - 422 unprocessable entity
                        log   ${response.content}
                        Should Be Equal As Strings    ${response.status_code}    422
                        Should Match    ${response.text}    *Template with id ${template_id} is used by X composition(s)*


<<<<<<< HEAD
=======
(admin) delete OPT
    [Arguments]         ${prefer_return}=representation
    [Documentation]     Admin delete OPT on server.
    ...                 Depends on any KW that exposes an variable named 'template_id'
    ...                 to test or suite level scope. \n\n
    ...                 valid values for 'prefer_return': \n\n\
    ...                 - representation (default) \n\n
    ...                 - minimal
                        prepare new request session
                        ...    Prefer=return=${prefer_return}
                        Set Test Variable    ${prefer_return}    ${prefer_return}
    &{resp}=            REST.DELETE    ${admin_baseurl}/template/${template_id}
                        Set Test Variable    ${response}    ${resp}
                        Output Debug Info To Console


>>>>>>> ff22b013
validate DELETE response - 204 deleted
                        Integer    response status   204

                        IF    '${prefer_return}'=='representation'
                              Integer    response body deleted    1
                        END
                        IF    '${prefer_return}'=='minimal'
                              String     response body    ${EMPTY}
                        END


validate DELETE response - 422 unprocessable entity
                        Integer    response status   422
                        String     response body error
                        ...        pattern=Cannot delete template minimal_admin.en.v1 since the following compositions are still using it.*


<<<<<<< HEAD
# (admin) delete all OPTs
#     [Documentation]     Admin delete OPT on server.
#     ...                 Depends on any KW that exposes an variable named 'template_id'
#     ...                 to test or suite level scope.
#                         prepare new request session
#     &{resp}=            REST.DELETE    ${baseurl}/admin/template/all
#                         Set Test Variable    ${response}    ${resp}
#                         Output Debug Info To Console
=======
(admin) delete all OPTs
    [Documentation]     Admin delete OPT on server.
    ...                 Depends on any KW that exposes an variable named 'template_id'
    ...                 to test or suite level scope.
                        prepare new request session
    &{resp}=            REST.DELETE    ${admin_baseurl}/template/all
                        Set Test Variable    ${response}    ${resp}
                        Output Debug Info To Console
>>>>>>> ff22b013


validate DELETE ALL response - 204 deleted ${amount}
                        Integer    response status   200
                        Integer    response body deleted    ${amount}


validate DELETE ALL response - 422 unprocessable entity
                        Integer    response status   422
                        String     response body error
                        ...        pattern=Cannot delete template minimal_admin.en.v1 since the following compositions are still using it.*










# oooooooooo.        .o.         .oooooo.   oooo    oooo ooooo     ooo ooooooooo.
# `888'   `Y8b      .888.       d8P'  `Y8b  `888   .8P'  `888'     `8' `888   `Y88.
#  888     888     .8"888.     888           888  d8'     888       8   888   .d88'
#  888oooo888'    .8' `888.    888           88888[       888       8   888ooo88P'
#  888    `88b   .88ooo8888.   888           888`88b.     888       8   888
#  888    .88P  .8'     `888.  `88b    ooo   888  `88b.   `88.    .8'   888
# o888bood8P'  o88o     o8888o  `Y8bood8P'  o888o  o888o    `YbodP'    o888o
#
# [ BACKUP ]


# VARIANTS
# PUT admin_baseurl/template/{template_id}    200
# PUT admin_baseurl/template/{template_id}    404
# PUT admin_baseurl/template/{template_id}    422
# PUT admin_baseurl/template/                 404
# PUT admin_baseurl/template/123              404
# PUT admin_baseurl/template/foobar           404

# DELETE admin_baseurl/template/{template_id}    204
# DELETE admin_baseurl/template/{template_id}    422
# DELETE admin_baseurl/template/all              200
# DELETE admin_baseurl/template/all              422
# DELETE admin_baseurl/template/all              200 (ohne vorher opts hochzuladen)
# DELETE admin_baseurl/template/all              200 (nur 1 opt vorher hochgeladen)<|MERGE_RESOLUTION|>--- conflicted
+++ resolved
@@ -287,8 +287,6 @@
     upload OPT file
     Set Test Variable    ${response}    ${response}
     server accepted OPT
-<<<<<<< HEAD
-=======
     
 
 (admin) update OPT
@@ -310,7 +308,6 @@
                         ...    data=${file}    headers=${headers}
                         Set Test Variable    ${response}    ${resp}
                         Set Test Variable    ${prefer_return}    ${prefer_return}
->>>>>>> ff22b013
 
 
 validate PUT response - 200 updated
@@ -340,8 +337,6 @@
                         Should Match    ${response.text}    *Template with id ${template_id} is used by X composition(s)*
 
 
-<<<<<<< HEAD
-=======
 (admin) delete OPT
     [Arguments]         ${prefer_return}=representation
     [Documentation]     Admin delete OPT on server.
@@ -358,7 +353,6 @@
                         Output Debug Info To Console
 
 
->>>>>>> ff22b013
 validate DELETE response - 204 deleted
                         Integer    response status   204
 
@@ -376,16 +370,6 @@
                         ...        pattern=Cannot delete template minimal_admin.en.v1 since the following compositions are still using it.*
 
 
-<<<<<<< HEAD
-# (admin) delete all OPTs
-#     [Documentation]     Admin delete OPT on server.
-#     ...                 Depends on any KW that exposes an variable named 'template_id'
-#     ...                 to test or suite level scope.
-#                         prepare new request session
-#     &{resp}=            REST.DELETE    ${baseurl}/admin/template/all
-#                         Set Test Variable    ${response}    ${resp}
-#                         Output Debug Info To Console
-=======
 (admin) delete all OPTs
     [Documentation]     Admin delete OPT on server.
     ...                 Depends on any KW that exposes an variable named 'template_id'
@@ -394,7 +378,6 @@
     &{resp}=            REST.DELETE    ${admin_baseurl}/template/all
                         Set Test Variable    ${response}    ${resp}
                         Output Debug Info To Console
->>>>>>> ff22b013
 
 
 validate DELETE ALL response - 204 deleted ${amount}
