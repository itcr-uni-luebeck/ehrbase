--- conflicted
+++ resolved
@@ -18,19 +18,6 @@
           - task: start
           - echo EHRbase testlab restarted.
 
-<<<<<<< HEAD
-    start:
-        desc: START SUT (NO CACHE)
-        cmds:
-          - task: startdb
-          - task: starteb-nocache
-
-    stop:
-        desc: STOP SUT
-        cmds:
-          - task: stopeb
-          - task: stopdb
-=======
   start:
     desc: START SUT (NO CACHE)
     cmds:
@@ -66,7 +53,6 @@
     cmds:
       - kill -9 $(jps | grep application-0.9.0.jar | awk '{print $1}')
       - echo ... EHRbase server stopped.
->>>>>>> 408d4811
 
     stop:
         desc: STOP SUT
@@ -74,7 +60,6 @@
           - task: stopeb
           - task: stopdb
 
-<<<<<<< HEAD
     starteb:
         desc: START EHRBASE SERVER
         cmds:
@@ -131,20 +116,4 @@
 
           # consolidate results
           - rebot -e future -e circleci -e TODO -e obsolete -e libtest -d results -L TRACE --noncritical not-ready --name EHRbase results/xml/*.xml
-          - spd-say "Robot is ready! Check the results!"
-=======
-  stopdb:
-    desc: KILL POSTGRES DB DOCKER CONTAINER
-    cmds:
-      - docker container rm -f ehrdb
-      - echo ... DB server stopped.
-
-  test:
-    desc: RUN TESTS
-    cmds:
-      # adjust this part to the needs of your current test session
-      - robot -i loaded_db -e future -e circleci -e TODO -e obsolete -d results -L TRACE --noncritical not-ready robot/QUERY_SERVICE_TESTS
-      # example of "execute single test by it's test-case name" (wildcards accepted):
-      # - robot -t "*commit CONTRIBUTIONS versioning persistent COMPOSITION" -d results -L TRACE robot/CONTRIBUTION_TESTS
-      # --console dotted
->>>>>>> 408d4811
+          - spd-say "Robot is ready! Check the results!"