--- conflicted
+++ resolved
@@ -55,7 +55,7 @@
         this.rows = new ArrayList<>();
 
         //set the columns definitions
-<<<<<<< HEAD
+
         if (queryResultDto.getVariables().size() > 0 && queryResultDto.getResultSet().size() > 0) {
             //the order of the column definitions is set by the resultSet ordering
             Map<String, Object> record = queryResultDto.getResultSet().get(0);
@@ -65,16 +65,6 @@
                 Map<String, String> fieldMap = new HashMap<>();
 
                 if (queryResultDto.getVariables().containsKey(columnId) || queryResultDto.getVariables().inverse().containsKey(columnId)) {
-=======
-        if (queryResultDto.getVariables().size() > 0 ) {
-            if (queryResultDto.getResultSet().size() > 0) {
-                //the order of the column definitions is set by the resultSet ordering
-                Map<String, Object> record = queryResultDto.getResultSet().get(0);
-                int count = 0;
-
-                for (String columnId : record.keySet()) {
-                    Map<String, String> fieldMap = new HashMap<>();
->>>>>>> 0c52979a
 
                     if (queryResultDto.getVariables().containsKey(columnId)) {
                         fieldMap.put("name", columnId);
@@ -83,26 +73,6 @@
                         fieldMap.put("name", "#" + count);
                         fieldMap.put("path", columnId);
                     }
-<<<<<<< HEAD
-
-=======
-                    count++;
-                    columns.add(fieldMap);
-                }
-            }
-            else {
-                //use the variable definition instead
-                int count = 0;
-                for (Map.Entry variableEntry: queryResultDto.getVariables().entrySet()){
-                    Map<String, String> fieldMap = new HashMap<>();
-                    if (variableEntry.getKey() != null) {
-                        fieldMap.put("name", variableEntry.getKey().toString());
-                        fieldMap.put("path", variableEntry.getValue().toString());
-                    } else {
-                        fieldMap.put("name", "#" + count);
-                        fieldMap.put("path", variableEntry.getValue().toString());
-                    }
->>>>>>> 0c52979a
                     count++;
                     columns.add(fieldMap);
                 }
@@ -110,7 +80,6 @@
 
             //set the row results
             for (Map valueSet : queryResultDto.getResultSet()){
-<<<<<<< HEAD
                 List values = new ArrayList();
                 for (Object entry: valueSet.entrySet()) {
                     Map.Entry<String, Object> entryMap = (Map.Entry)entry;
@@ -119,9 +88,6 @@
                     if (queryResultDto.getVariables().containsKey(entryKey) || queryResultDto.getVariables().inverse().containsKey(entryKey))
                         values.add(entryMap.getValue());
                 }
-=======
-                List values = new ArrayList(valueSet.values());
->>>>>>> 0c52979a
                 rows.add(values);
             }
         }
