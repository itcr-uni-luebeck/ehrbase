--- conflicted
+++ resolved
@@ -46,14 +46,13 @@
             <artifactId>jackson-dataformat-xml</artifactId>
         </dependency>
         <dependency>
-<<<<<<< HEAD
             <groupId>org.springdoc</groupId>
             <artifactId>springdoc-openapi-ui</artifactId>
-=======
+        </dependency>
+        <dependency>
             <groupId>org.openehealth.ipf.boot</groupId>
             <artifactId>ipf-atna-spring-boot-starter</artifactId>
             <version>4.0.0</version>
->>>>>>> 970c74b2
         </dependency>
     </dependencies>
 </project>