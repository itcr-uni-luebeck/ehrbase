# Changelog

All notable changes to this project will be documented in this file.

The format is based on [Keep a Changelog](https://keepachangelog.com/en/1.0.0/),
and this project adheres to [Semantic Versioning](https://semver.org/spec/v2.0.0.html).

## [Unreleased]

### Added


### Changed


### Fixed


## [0.12.0] (alpha)

### Added

- Basic Authentication as opt-in (see: https://github.com/ehrbase/ehrbase/pull/200)
- Allow Templates can now be overwritten via spring configuration (see: https://github.com/ehrbase/ehrbase/pull/194)

### Fixed

- Fixes response code on /ehr PUT with invalid ID (see: https://github.com/ehrbase/project_management/issues/163)
- Fixes STATUS w/ empty subject bug (see: https://github.com/ehrbase/ehrbase/pull/196)
<<<<<<< HEAD
- Now querying on composition category returns the correct result (composition/category...)
=======
- Fixes storage of party self inside compositions (see: https://github.com/ehrbase/ehrbase/pull/195)
- Added support of AQL query in the form of c/composer (see: https://github.com/ehrbase/ehrbase/pull/184)
- Java error with UTF-8 encoding resolved (see: https://github.com/ehrbase/ehrbase/pull/173)
- AQL refactoring and fixes to support correct canonical json representation (see: https://github.com/ehrbase/ehrbase/pull/201)
- fix terminal value test for non DataValue 'value' attribute (see: https://github.com/ehrbase/ehrbase/pull/189)
>>>>>>> 911a485c

## [0.11.0] (alpha)

**Note:** Due to the transition to this changelog the following list is not complete. 
Starting with the next release this file will provide a proper overview.

### Added

- Docker and docker-compose support for both application and database
- Get folder with version_at_time parameter
- Get Folder with path parameter

### Changed

- FasterXML Jackson version raised to 2.10.2
- Java version raised from 8 to 11
- Jooq version raised to 3.12.3
- Spring Boot raised to version 2

### Fixed

- Response code when composition is logically deleted (see: https://github.com/ehrbase/ehrbase/pull/144)
- Response and `PREFER` header handling of `/ehr` endpoints (see: https://github.com/ehrbase/ehrbase/pull/165)
- Deserialization of EhrStatus attributes is_modifiable and is_queryable are defaulting to `true` now (see: https://github.com/ehrbase/ehrbase/pull/158)
- Updating of composition with invalid template (e.g. completely different template than the previous version) (see: https://github.com/ehrbase/ehrbase/pull/166)
- Folder names are checked for duplicates (see: https://github.com/ehrbase/ehrbase/pull/168)
- AQL parser threw an unspecific exception when an alias was used in a WHERE clause (https://github.com/ehrbase/ehrbase/pull/149)
- Improved exception handling in composition validation (see: https://github.com/ehrbase/ehrbase/pull/147)
- Improved Reference Model validation (see: https://github.com/ehrbase/ehrbase/pull/147)
- Error when reading a composition that has a provider name set(see: https://github.com/ehrbase/ehrbase/pull/143)
- Allow content to be null inside a composition (see: https://github.com/ehrbase/ehrbase/pull/129)
- Fixed deletion of compositions through a contribution (see: https://github.com/ehrbase/ehrbase/pull/128)
- Start time of a composition was not properly updated (see: https://github.com/ehrbase/ehrbase/pull/137)
- Fixed validation of null values on participations (see: https://github.com/ehrbase/ehrbase/pull/132)
- Order by in AQL did not work properly (see: https://github.com/ehrbase/ehrbase/pull/112)
- Order of variables in AQL result was not preserved (see: https://github.com/ehrbase/ehrbase/pull/103)
- Validation of compositions for unsupported language(see: https://github.com/ehrbase/ehrbase/pull/107)
- Duplicated ehr attributes in query due to cartesian product (see: https://github.com/ehrbase/ehrbase/pull/106)
- Retrieve of EHR_STATUS gave Null Pointer Exception for non-existing EHRs (see: https://github.com/ehrbase/ehrbase/pull/136)
- Correct resolution of ehr/system_id in AQL (see: https://github.com/ehrbase/ehrbase/pull/102)
- Detection of duplicate aliases in aql select (see: https://github.com/ehrbase/ehrbase/pull/98)

## [0.10.0] (alpha)

### Added

- openEHR REST API DIRECTORY Endpoints
- openEHR REST API EHR_STATUS Endpoints (including other_details)
- Spring Transactions: EHRbase now ensures complete rollback if part of a transaction fails.
- Improved Template storage: openEHR Templates are stored inside the postgres database instead of the file system (including handling of duplicates)
- AQL queries with partial paths return data in canonical json format (including full compositions)
- Multimedia data can be correctly stored and retrieved
- Spring configuration allows setting the System ID
- Validation of openEHR Terminology (openEHR terminology codes are tested against an internal terminology service)

###Fixed

- Order of columns in AQL result sets are now reliably preserved (https://github.com/ehrbase/ehrbase/issues/37)
- Some projection issues for EHR attributes have been resolved in AQL
- Fixed error regarding DISTINCT operator in AQL (https://github.com/ehrbase/ehrbase/issues/50)
- Fixed null pointer exceptions that could occur in persistent compositions

## [0.9.0] (pre-alpha)

### Added

- openEHR REST API DIRECTORY Endpoints
- openEHR REST API EHR_STATUS Endpoints (including other_details)
- Spring Transactions: EHRbase now ensures complete rollback if part of a transaction fails.
- Improved Template storage: openEHR Templates are stored inside the postgres database instead of the file system (including handling of duplicates)
- AQL queries with partial paths return data in canonical json format (including full compositions)
- Multimedia data can be correctly stored and retrieved
- Spring configuration allows setting the System ID
- Validation of openEHR Terminology (openEHR terminology codes are tested against an internal terminology service)

###Fixed

- Order of columns in AQL result sets are now reliably preserved (https://github.com/ehrbase/ehrbase/issues/37)
- Some projection issues for EHR attributes have been resolved in AQL
- Fixed error regarding DISTINCT operator in AQL (https://github.com/ehrbase/ehrbase/issues/50)
- Fixed null pointer exceptions that could occur in persistent compositions

[unreleased]: https://github.com/ehrbase/ehrbase/compare/v0.10.0...HEAD
[0.11.0]: https://github.com/ehrbase/ehrbase/compare/v0.10.0...v0.11.0
[0.10.0]: https://github.com/ehrbase/ehrbase/compare/v0.9.0...v0.10.0
[0.9.0]: https://github.com/ehrbase/ehrbase/releases/tag/v0.9.0
<|MERGE_RESOLUTION|>--- conflicted
+++ resolved
@@ -27,15 +27,12 @@
 
 - Fixes response code on /ehr PUT with invalid ID (see: https://github.com/ehrbase/project_management/issues/163)
 - Fixes STATUS w/ empty subject bug (see: https://github.com/ehrbase/ehrbase/pull/196)
-<<<<<<< HEAD
 - Now querying on composition category returns the correct result (composition/category...)
-=======
 - Fixes storage of party self inside compositions (see: https://github.com/ehrbase/ehrbase/pull/195)
 - Added support of AQL query in the form of c/composer (see: https://github.com/ehrbase/ehrbase/pull/184)
 - Java error with UTF-8 encoding resolved (see: https://github.com/ehrbase/ehrbase/pull/173)
 - AQL refactoring and fixes to support correct canonical json representation (see: https://github.com/ehrbase/ehrbase/pull/201)
 - fix terminal value test for non DataValue 'value' attribute (see: https://github.com/ehrbase/ehrbase/pull/189)
->>>>>>> 911a485c
 
 ## [0.11.0] (alpha)
 
