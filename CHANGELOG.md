--- conflicted
+++ resolved
@@ -15,12 +15,9 @@
 
 ### Changed
 
-<<<<<<< HEAD
 - Detection of duplicate directories on EHR on POST
 - Using ObjectVersionId for DIRECTORY Controller and Service Layers (see: https://github.com/ehrbase/ehrbase/pull/297)
-=======
 - Added Junit5 support via spring-boot-starter-test (https://github.com/ehrbase/ehrbase/pull/298)
->>>>>>> e1b54241
 
 ### Fixed
 
