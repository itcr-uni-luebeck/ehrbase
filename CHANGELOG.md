# Changelog

All notable changes to this project will be documented in this file.

The format is based on [Keep a Changelog](https://keepachangelog.com/en/1.0.0/),
and this project adheres to [Semantic Versioning](https://semver.org/spec/v2.0.0.html).

## [Unreleased]

### Added


### Changed

#### DIRECTORY

- PreconditionFailed error response contains proper ETag and Location headers (see: https://github.com/ehrbase/ehrbase/pull/183)

#### Robot Tests

- Update of AQL-Query test suite (see: https://github.com/ehrbase/ehrbase/pull/179)

### Fixed

<<<<<<< HEAD
=======
#### DIRECTORY

- Directory IDs from input path or If-Match header must now be in version_uid format (see https://github.com/ehrbase/ehrbase/pull/183)
- Folder IDs inside body are now parsed correctly (see: https://github.com/ehrbase/ehrbase/pull/183)

#### Robot Tests

>>>>>>> 6f98545a
- Added validation checking for other_details and ehr_status. (see: https://github.com/ehrbase/ehrbase/pull/207)
- Supports archetype_node_id and name for EHR_STATUS (see: https://github.com/ehrbase/ehrbase/pull/207)
- fixes bad canonical encoding for observation/data/origin (see: https://github.com/ehrbase/ehrbase/pull/213)
- POST without accept header for ehr, composition and contribution endpoints (see: https://github.com/ehrbase/ehrbase/pull/199)
- PreconditionFailed error response contains proper ETag and Location headers (see: https://github.com/ehrbase/ehrbase/pull/183)
- Directory IDs from input path or If-Match header must now be in version_uid format (see https://github.com/ehrbase/ehrbase/pull/183)
- Folder IDs inside body are now parsed correctly (see: https://github.com/ehrbase/ehrbase/pull/183)



## [0.12.0] (alpha)

### Added

- Basic Authentication as opt-in (see: https://github.com/ehrbase/ehrbase/pull/200)
- Allow Templates can now be overwritten via spring configuration (see: https://github.com/ehrbase/ehrbase/pull/194)

### Fixed

- Fixes response code on /ehr PUT with invalid ID (see: https://github.com/ehrbase/project_management/issues/163)
- Fixes STATUS w/ empty subject bug (see: https://github.com/ehrbase/ehrbase/pull/196)
- Now querying on composition category returns the correct result (composition/category...)
- Fixes storage of party self inside compositions (see: https://github.com/ehrbase/ehrbase/pull/195)
- Added support of AQL query in the form of c/composer (see: https://github.com/ehrbase/ehrbase/pull/184)
- Java error with UTF-8 encoding resolved (see: https://github.com/ehrbase/ehrbase/pull/173)
- AQL refactoring and fixes to support correct canonical json representation (see: https://github.com/ehrbase/ehrbase/pull/201)
- fix terminal value test for non DataValue 'value' attribute (see: https://github.com/ehrbase/ehrbase/pull/189)



## [0.11.0] (alpha)

**Note:** Due to the transition to this changelog the following list is not complete. 
Starting with the next release this file will provide a proper overview.

### Added

- Docker and docker-compose support for both application and database
- Get folder with version_at_time parameter
- Get Folder with path parameter

### Changed

- FasterXML Jackson version raised to 2.10.2
- Java version raised from 8 to 11
- Jooq version raised to 3.12.3
- Spring Boot raised to version 2

### Fixed

- Response code when composition is logically deleted (see: https://github.com/ehrbase/ehrbase/pull/144)
- Response and `PREFER` header handling of `/ehr` endpoints (see: https://github.com/ehrbase/ehrbase/pull/165)
- Deserialization of EhrStatus attributes is_modifiable and is_queryable are defaulting to `true` now (see: https://github.com/ehrbase/ehrbase/pull/158)
- Updating of composition with invalid template (e.g. completely different template than the previous version) (see: https://github.com/ehrbase/ehrbase/pull/166)
- Folder names are checked for duplicates (see: https://github.com/ehrbase/ehrbase/pull/168)
- AQL parser threw an unspecific exception when an alias was used in a WHERE clause (https://github.com/ehrbase/ehrbase/pull/149)
- Improved exception handling in composition validation (see: https://github.com/ehrbase/ehrbase/pull/147)
- Improved Reference Model validation (see: https://github.com/ehrbase/ehrbase/pull/147)
- Error when reading a composition that has a provider name set(see: https://github.com/ehrbase/ehrbase/pull/143)
- Allow content to be null inside a composition (see: https://github.com/ehrbase/ehrbase/pull/129)
- Fixed deletion of compositions through a contribution (see: https://github.com/ehrbase/ehrbase/pull/128)
- Start time of a composition was not properly updated (see: https://github.com/ehrbase/ehrbase/pull/137)
- Fixed validation of null values on participations (see: https://github.com/ehrbase/ehrbase/pull/132)
- Order by in AQL did not work properly (see: https://github.com/ehrbase/ehrbase/pull/112)
- Order of variables in AQL result was not preserved (see: https://github.com/ehrbase/ehrbase/pull/103)
- Validation of compositions for unsupported language(see: https://github.com/ehrbase/ehrbase/pull/107)
- Duplicated ehr attributes in query due to cartesian product (see: https://github.com/ehrbase/ehrbase/pull/106)
- Retrieve of EHR_STATUS gave Null Pointer Exception for non-existing EHRs (see: https://github.com/ehrbase/ehrbase/pull/136)
- Correct resolution of ehr/system_id in AQL (see: https://github.com/ehrbase/ehrbase/pull/102)
- Detection of duplicate aliases in aql select (see: https://github.com/ehrbase/ehrbase/pull/98)


## [0.10.0] (alpha)

### Added

- openEHR REST API DIRECTORY Endpoints
- openEHR REST API EHR_STATUS Endpoints (including other_details)
- Spring Transactions: EHRbase now ensures complete rollback if part of a transaction fails.
- Improved Template storage: openEHR Templates are stored inside the postgres database instead of the file system (including handling of duplicates)
- AQL queries with partial paths return data in canonical json format (including full compositions)
- Multimedia data can be correctly stored and retrieved
- Spring configuration allows setting the System ID
- Validation of openEHR Terminology (openEHR terminology codes are tested against an internal terminology service)

###Fixed

- Order of columns in AQL result sets are now reliably preserved (https://github.com/ehrbase/ehrbase/issues/37)
- Some projection issues for EHR attributes have been resolved in AQL
- Fixed error regarding DISTINCT operator in AQL (https://github.com/ehrbase/ehrbase/issues/50)
- Fixed null pointer exceptions that could occur in persistent compositions

## [0.9.0] (pre-alpha)

### Added

- openEHR REST API DIRECTORY Endpoints
- openEHR REST API EHR_STATUS Endpoints (including other_details)
- Spring Transactions: EHRbase now ensures complete rollback if part of a transaction fails.
- Improved Template storage: openEHR Templates are stored inside the postgres database instead of the file system (including handling of duplicates)
- AQL queries with partial paths return data in canonical json format (including full compositions)
- Multimedia data can be correctly stored and retrieved
- Spring configuration allows setting the System ID
- Validation of openEHR Terminology (openEHR terminology codes are tested against an internal terminology service)

###Fixed

- Order of columns in AQL result sets are now reliably preserved (https://github.com/ehrbase/ehrbase/issues/37)
- Some projection issues for EHR attributes have been resolved in AQL
- Fixed error regarding DISTINCT operator in AQL (https://github.com/ehrbase/ehrbase/issues/50)
- Fixed null pointer exceptions that could occur in persistent compositions

[unreleased]: https://github.com/ehrbase/ehrbase/compare/v0.12.0...HEAD
[0.12.0]: https://github.com/ehrbase/ehrbase/compare/v0.11.0...v0.12.0
[0.11.0]: https://github.com/ehrbase/ehrbase/compare/v0.10.0...v0.11.0
[0.10.0]: https://github.com/ehrbase/ehrbase/compare/v0.9.0...v0.10.0
[0.9.0]: https://github.com/ehrbase/ehrbase/releases/tag/v0.9.0
<|MERGE_RESOLUTION|>--- conflicted
+++ resolved
@@ -22,8 +22,6 @@
 
 ### Fixed
 
-<<<<<<< HEAD
-=======
 #### DIRECTORY
 
 - Directory IDs from input path or If-Match header must now be in version_uid format (see https://github.com/ehrbase/ehrbase/pull/183)
@@ -31,7 +29,6 @@
 
 #### Robot Tests
 
->>>>>>> 6f98545a
 - Added validation checking for other_details and ehr_status. (see: https://github.com/ehrbase/ehrbase/pull/207)
 - Supports archetype_node_id and name for EHR_STATUS (see: https://github.com/ehrbase/ehrbase/pull/207)
 - fixes bad canonical encoding for observation/data/origin (see: https://github.com/ehrbase/ehrbase/pull/213)
