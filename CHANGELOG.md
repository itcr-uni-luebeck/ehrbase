# Changelog

All notable changes to this project will be documented in this file.

The format is based on [Keep a Changelog](https://keepachangelog.com/en/1.0.0/),
and this project adheres to [Semantic Versioning](https://semver.org/spec/v2.0.0.html).

## [Unreleased]

### Added


### Changed
- Update of AQL-Query test suite (see: https://github.com/ehrbase/ehrbase/pull/179)

### Fixed
- Added validation checking for other_details and ehr_status. (see: https://github.com/ehrbase/ehrbase/pull/207)
- Supports archetype_node_id and name for EHR_STATUS (see: https://github.com/ehrbase/ehrbase/pull/207)
- fixes bad canonical encoding for observation/data/origin (see: https://github.com/ehrbase/ehrbase/pull/213)
- POST without accept header for ehr, composition and contribution endpoints (see: https://github.com/ehrbase/ehrbase/pull/199)

## [0.12.0] (alpha)

### Added

- Basic Authentication as opt-in (see: https://github.com/ehrbase/ehrbase/pull/200)
- Allow Templates can now be overwritten via spring configuration (see: https://github.com/ehrbase/ehrbase/pull/194)

### Fixed

<<<<<<< HEAD
- Response code on /ehr PUT with invalid ID (see: https://github.com/ehrbase/project_management/issues/163)
- STATUS w/ empty subject bug (see: https://github.com/ehrbase/ehrbase/pull/196)
- Contribution endpoint checks for some invalid input combinations (see: https://github.com/ehrbase/ehrbase/pull/202)
=======
- Fixes response code on /ehr PUT with invalid ID (see: https://github.com/ehrbase/project_management/issues/163)
- Fixes STATUS w/ empty subject bug (see: https://github.com/ehrbase/ehrbase/pull/196)
- Now querying on composition category returns the correct result (composition/category...)
- Fixes storage of party self inside compositions (see: https://github.com/ehrbase/ehrbase/pull/195)
- Added support of AQL query in the form of c/composer (see: https://github.com/ehrbase/ehrbase/pull/184)
- Java error with UTF-8 encoding resolved (see: https://github.com/ehrbase/ehrbase/pull/173)
- AQL refactoring and fixes to support correct canonical json representation (see: https://github.com/ehrbase/ehrbase/pull/201)
- fix terminal value test for non DataValue 'value' attribute (see: https://github.com/ehrbase/ehrbase/pull/189)
>>>>>>> 77fb1a02

## [0.11.0] (alpha)

**Note:** Due to the transition to this changelog the following list is not complete. 
Starting with the next release this file will provide a proper overview.

### Added

- Docker and docker-compose support for both application and database
- Get folder with version_at_time parameter
- Get Folder with path parameter

### Changed

- FasterXML Jackson version raised to 2.10.2
- Java version raised from 8 to 11
- Jooq version raised to 3.12.3
- Spring Boot raised to version 2

### Fixed

- Response code when composition is logically deleted (see: https://github.com/ehrbase/ehrbase/pull/144)
- Response and `PREFER` header handling of `/ehr` endpoints (see: https://github.com/ehrbase/ehrbase/pull/165)
- Deserialization of EhrStatus attributes is_modifiable and is_queryable are defaulting to `true` now (see: https://github.com/ehrbase/ehrbase/pull/158)
- Updating of composition with invalid template (e.g. completely different template than the previous version) (see: https://github.com/ehrbase/ehrbase/pull/166)
- Folder names are checked for duplicates (see: https://github.com/ehrbase/ehrbase/pull/168)
- AQL parser threw an unspecific exception when an alias was used in a WHERE clause (https://github.com/ehrbase/ehrbase/pull/149)
- Improved exception handling in composition validation (see: https://github.com/ehrbase/ehrbase/pull/147)
- Improved Reference Model validation (see: https://github.com/ehrbase/ehrbase/pull/147)
- Error when reading a composition that has a provider name set(see: https://github.com/ehrbase/ehrbase/pull/143)
- Allow content to be null inside a composition (see: https://github.com/ehrbase/ehrbase/pull/129)
- Fixed deletion of compositions through a contribution (see: https://github.com/ehrbase/ehrbase/pull/128)
- Start time of a composition was not properly updated (see: https://github.com/ehrbase/ehrbase/pull/137)
- Fixed validation of null values on participations (see: https://github.com/ehrbase/ehrbase/pull/132)
- Order by in AQL did not work properly (see: https://github.com/ehrbase/ehrbase/pull/112)
- Order of variables in AQL result was not preserved (see: https://github.com/ehrbase/ehrbase/pull/103)
- Validation of compositions for unsupported language(see: https://github.com/ehrbase/ehrbase/pull/107)
- Duplicated ehr attributes in query due to cartesian product (see: https://github.com/ehrbase/ehrbase/pull/106)
- Retrieve of EHR_STATUS gave Null Pointer Exception for non-existing EHRs (see: https://github.com/ehrbase/ehrbase/pull/136)
- Correct resolution of ehr/system_id in AQL (see: https://github.com/ehrbase/ehrbase/pull/102)
- Detection of duplicate aliases in aql select (see: https://github.com/ehrbase/ehrbase/pull/98)


## [0.10.0] (alpha)

### Added

- openEHR REST API DIRECTORY Endpoints
- openEHR REST API EHR_STATUS Endpoints (including other_details)
- Spring Transactions: EHRbase now ensures complete rollback if part of a transaction fails.
- Improved Template storage: openEHR Templates are stored inside the postgres database instead of the file system (including handling of duplicates)
- AQL queries with partial paths return data in canonical json format (including full compositions)
- Multimedia data can be correctly stored and retrieved
- Spring configuration allows setting the System ID
- Validation of openEHR Terminology (openEHR terminology codes are tested against an internal terminology service)

###Fixed

- Order of columns in AQL result sets are now reliably preserved (https://github.com/ehrbase/ehrbase/issues/37)
- Some projection issues for EHR attributes have been resolved in AQL
- Fixed error regarding DISTINCT operator in AQL (https://github.com/ehrbase/ehrbase/issues/50)
- Fixed null pointer exceptions that could occur in persistent compositions

## [0.9.0] (pre-alpha)

### Added

- openEHR REST API DIRECTORY Endpoints
- openEHR REST API EHR_STATUS Endpoints (including other_details)
- Spring Transactions: EHRbase now ensures complete rollback if part of a transaction fails.
- Improved Template storage: openEHR Templates are stored inside the postgres database instead of the file system (including handling of duplicates)
- AQL queries with partial paths return data in canonical json format (including full compositions)
- Multimedia data can be correctly stored and retrieved
- Spring configuration allows setting the System ID
- Validation of openEHR Terminology (openEHR terminology codes are tested against an internal terminology service)

###Fixed

- Order of columns in AQL result sets are now reliably preserved (https://github.com/ehrbase/ehrbase/issues/37)
- Some projection issues for EHR attributes have been resolved in AQL
- Fixed error regarding DISTINCT operator in AQL (https://github.com/ehrbase/ehrbase/issues/50)
- Fixed null pointer exceptions that could occur in persistent compositions

[unreleased]: https://github.com/ehrbase/ehrbase/compare/v0.12.0...HEAD
[0.12.0]: https://github.com/ehrbase/ehrbase/compare/v0.11.0...v0.12.0
[0.11.0]: https://github.com/ehrbase/ehrbase/compare/v0.10.0...v0.11.0
[0.10.0]: https://github.com/ehrbase/ehrbase/compare/v0.9.0...v0.10.0
[0.9.0]: https://github.com/ehrbase/ehrbase/releases/tag/v0.9.0
<|MERGE_RESOLUTION|>--- conflicted
+++ resolved
@@ -28,11 +28,7 @@
 
 ### Fixed
 
-<<<<<<< HEAD
-- Response code on /ehr PUT with invalid ID (see: https://github.com/ehrbase/project_management/issues/163)
-- STATUS w/ empty subject bug (see: https://github.com/ehrbase/ehrbase/pull/196)
 - Contribution endpoint checks for some invalid input combinations (see: https://github.com/ehrbase/ehrbase/pull/202)
-=======
 - Fixes response code on /ehr PUT with invalid ID (see: https://github.com/ehrbase/project_management/issues/163)
 - Fixes STATUS w/ empty subject bug (see: https://github.com/ehrbase/ehrbase/pull/196)
 - Now querying on composition category returns the correct result (composition/category...)
@@ -41,7 +37,6 @@
 - Java error with UTF-8 encoding resolved (see: https://github.com/ehrbase/ehrbase/pull/173)
 - AQL refactoring and fixes to support correct canonical json representation (see: https://github.com/ehrbase/ehrbase/pull/201)
 - fix terminal value test for non DataValue 'value' attribute (see: https://github.com/ehrbase/ehrbase/pull/189)
->>>>>>> 77fb1a02
 
 ## [0.11.0] (alpha)
 
